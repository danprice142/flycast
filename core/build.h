/*
	reicast build options

		Reicast can support a lot of stuff, and this is an attempt
		to organize the build time options

		Option categories

			BUILD_* - BUILD_COMPILER, etc...
				definitions about the build machine

			HOST_*	
				definitions about the host machine

			FEAT_*
				definitions about the features that this build targets
				This is higly related to HOST_*, but it's for options that might
				or might not be avaiable depending on the target host, or that 
				features that are irrelevant of	the host

				Eg, Alsa, Pulse Audio and OSS might sense as HOST dedinitions
				but it usually makes more sense to detect them as runtime. In
				that context, HOST_ALSA makes no sense because the host might
				or might not have alsa installed/ running

				MMU makes no sense as a HOST definition at all, so it should
				be FEAT_HAS_MMU

			TARGET_*
				A preconfigured default. Eg TARGET_WIN86. 

		Naming of options, option values, and how to use them
			
			for options that makes sense to have a list of values
				{CATEGORY}_{OPTION} 
				{OPTION}_{VALUE}

				eg.
				BUILD_COMPILER == COMPILER_GCC, HOST_CPU != CPU_X64, ...

			for options that are boolean
				{CATEGORY}_IS_{OPTION} or {CATEGORY}_HAS_{OPTION} 
				
				Evaluates to 0 or 1

			If an configuration cannot be neatly split into a set of
			of orthogonal options, then it makes sense to break things
			to "sets" or have a hierarchy of options. 

			Example
			-------
			
			In the beggining it made sense to have an audio backend
			per operating system. It made sense to have it depend 
			on HOST_OS and seleect DirectSound or alsa. 

				// no option needed

			Then, as android was introduced, which also uses OS_LINUX
			atm, the audio could have been made an option. It could be
			a HOST_* option, or FEAT_* one. I'd prefer FEAT_*. 
			FEAT_* makes more sense as future wise we might want
			to support multiple backends.
				
				FEAT_AUDIO_BACKEND
					AUDIO_BACKEND_NONE
					AUDIO_BACKEND_DS
					AUDIO_BACKEND_ALSA
					AUDIO_BACKEND_ANDROID

				Used like
					#if FEAT_AUDIO_BACKEND == AUDIO_BACKEND_DS ....
			
			At some point, we might have multiple audio backends that
			can be compiled in and autodetected/selected at runtime.
			In that case, it might make sense to have the options like

					FEAT_HAS_ALSA
					FEAT_HAS_DIRECTSOUND
					FEAT_HAS_ANDROID_AUDIO

				or 
					FEAT_HAS_AUDIO_ALSA
					FEAT_HAS_AUDIO_DS
					FEAT_HAS_AUDIO_ANDROID

				The none option might or might not make sense. In this
				case it can be removed, as it should always be avaiable.

			Guidelines
			----------

			General rule of thumb, don't overcomplicate things. Start
			with a simple option, and then make it more complicated
			as new uses apply (see the example above)

			Don't use too long names, don't use too cryptic names. 
			Most team developers should be able to understand or
			figure out most of the acronyms used. 

			Try to be consistent on the acronyms across all definitions

			Code shouldn't depend on build level options whenever possible

			Generally, the file should compile even if the option/module is
			disabled. This makes makefiles etc much easier to write

			TARGET_* options should generally only be used in this file

			The current source is *not* good example of these guidelines

		We'll try to be smart and figure out some options/defaults on this file
		but this shouldn't get too complicated


*/

//#define NO_MMU
#define FAST_MMU
#define USE_WINCE_HACK

#define DC_PLATFORM_MASK        7
#define DC_PLATFORM_DREAMCAST   0   /* Works, for the most part */
#define DC_PLATFORM_DEV_UNIT    1   /* This is missing hardware */
#define DC_PLATFORM_NAOMI       2   /* Works, for the most part */ 
#define DC_PLATFORM_NAOMI2      3   /* Needs to be done, 2xsh4 + 2xpvr + custom TNL */
#define DC_PLATFORM_ATOMISWAVE  4   /* Needs to be done, DC-like hardware with possibly more ram */
#define DC_PLATFORM_HIKARU      5   /* Needs to be done, 2xsh4, 2x aica , custom vpu */
#define DC_PLATFORM_AURORA      6   /* Needs to be done, Uses newer 300 mhz sh4 + 150 mhz pvr mbx SoC */



//HOST_OS
#define OS_WINDOWS   0x10000001
#define OS_LINUX     0x10000002
#define OS_DARWIN    0x10000003
#define OS_IOS       0x10000004
#define OS_ANDROID   0x10000005

#define OS_UWP       0x10000011
#define OS_NSW_HOS   0x80000001
#define OS_PS4_BSD   0x80000002


//HOST_CPU
#define CPU_X86      0x20000001
#define CPU_ARM      0x20000002
#define CPU_MIPS     0x20000003
#define CPU_X64      0x20000004
#define CPU_GENERIC  0x20000005 //used for pnacl, emscripten, etc
#define CPU_PPC      0x20000006
#define CPU_PPC64    0x20000007
#define CPU_ARM64    0x20000008
#define CPU_MIPS64   0x20000009

//BUILD_COMPILER
#define COMPILER_VC    0x30000001
#define COMPILER_GCC   0x30000002
#define COMPILER_CLANG 0x30000003
#define COMPILER_INTEL 0x30000004

//FEAT_SHREC, FEAT_AREC, FEAT_DSPREC
#define DYNAREC_NONE	0x40000001
#define DYNAREC_JIT		0x40000002
#define DYNAREC_CPP		0x40000003


//automatic

#ifndef CMAKE_BUILD

#if defined(_WIN32) && !defined(TARGET_WIN86) && !defined(TARGET_WIN64)
	#if !defined(_M_AMD64) && !defined(__x86_64__)
		#define TARGET_WIN86
	#else
		#define TARGET_WIN64
	#endif
#endif

#ifdef __GNUC__ 
	#define BUILD_COMPILER COMPILER_GCC
#else
	#define BUILD_COMPILER COMPILER_VC
#endif

//Targets
#if defined(TARGET_WIN86)
	#define HOST_OS OS_WINDOWS
	#define HOST_CPU CPU_X86
#elif defined(TARGET_WIN64)
	#define HOST_OS OS_WINDOWS
	#define HOST_CPU CPU_X64
#elif defined(TARGET_PANDORA)
	#define HOST_OS OS_LINUX
	#define HOST_CPU CPU_ARM
#elif defined(TARGET_LINUX_ARMELv7)
	#define HOST_OS OS_LINUX
	#define HOST_CPU CPU_ARM
#elif defined(TARGET_LINUX_ARMv8)
	#define HOST_OS OS_LINUX
	#define HOST_CPU CPU_ARM64
#elif defined(TARGET_LINUX_x86)
	#define HOST_OS OS_LINUX
	#define HOST_CPU CPU_X86
#elif defined(TARGET_LINUX_x64)
	#define HOST_OS OS_LINUX
	#define HOST_CPU CPU_X64
#elif defined(TARGET_LINUX_MIPS)
	#define HOST_OS OS_LINUX
	#define HOST_CPU CPU_MIPS
#elif defined(TARGET_GCW0)
	#define HOST_OS OS_LINUX
	#define HOST_CPU CPU_MIPS
#elif defined(TARGET_NACL32) || defined(TARGET_EMSCRIPTEN)
	#define HOST_OS OS_LINUX
	#define HOST_CPU CPU_GENERIC
#elif defined(TARGET_IPHONE)
    #define HOST_OS OS_DARWIN
    #define HOST_CPU CPU_ARM
#elif defined(TARGET_OSX)
    #define HOST_OS OS_DARWIN
    #define HOST_CPU CPU_X86
#elif defined(TARGET_OSX_X64)
    #define HOST_OS OS_DARWIN
    #define HOST_CPU CPU_X64
#else
	#error Invalid Target: TARGET_* not defined
#endif

#if defined(TARGET_NAOMI)
	#define DC_PLATFORM DC_PLATFORM_NAOMI
	#undef TARGET_NAOMI
#endif

#if defined(TARGET_NO_REC)
#define FEAT_SHREC DYNAREC_NONE
#define FEAT_AREC DYNAREC_NONE
#define FEAT_DSPREC DYNAREC_NONE
#endif

#if defined(TARGET_NO_AREC)
#define FEAT_SHREC DYNAREC_JIT
#define FEAT_AREC DYNAREC_NONE
#define FEAT_DSPREC DYNAREC_NONE
#endif

#if defined(TARGET_NO_JIT)
#define FEAT_SHREC DYNAREC_CPP
#define FEAT_AREC DYNAREC_NONE
#define FEAT_DSPREC DYNAREC_NONE
#endif

#endif	// !CMAKE_BUILD


#if defined(TARGET_NO_NIXPROF)
#define FEAT_HAS_NIXPROF 0
#endif

#if defined(TARGET_NO_COREIO_HTTP)
#define FEAT_HAS_COREIO_HTTP 0
#endif

#if defined(TARGET_SOFTREND)
	#define FEAT_HAS_SOFTREND 1
#endif

//defaults

#ifndef DC_PLATFORM 
	#define DC_PLATFORM DC_PLATFORM_DREAMCAST
#endif

#ifndef FEAT_SHREC
	#define FEAT_SHREC DYNAREC_JIT
#endif

#ifndef FEAT_AREC
	#if HOST_CPU == CPU_ARM || HOST_CPU == CPU_ARM64
		#define FEAT_AREC DYNAREC_JIT
	#else
		#define FEAT_AREC DYNAREC_NONE
	#endif
#endif

#ifndef FEAT_DSPREC
	#if HOST_CPU == CPU_X86 || HOST_CPU == CPU_ARM64
		#define FEAT_DSPREC DYNAREC_JIT
	#else
		#define FEAT_DSPREC DYNAREC_NONE
	#endif
#endif

#ifndef FEAT_HAS_NIXPROF
  #if HOST_OS != OS_WINDOWS
    #define FEAT_HAS_NIXPROF 1
  #endif
#endif

#ifndef FEAT_HAS_COREIO_HTTP
	#define FEAT_HAS_COREIO_HTTP 1
#endif

#ifndef FEAT_HAS_SOFTREND
	#define FEAT_HAS_SOFTREND BUILD_COMPILER == COMPILER_VC	//GCC wants us to enable sse4 globaly to enable intrins
#endif

<<<<<<< HEAD
#if HOST_CPU == CPU_X64 || HOST_CPU == CPU_ARM64
#define HOST_64BIT_CPU
#endif

#define RAM_SIZE_MAX (32*1024*1024)
#define VRAM_SIZE_MAX (16*1024*1024)
#define ARAM_SIZE_MAX (8*1024*1024)

=======
>>>>>>> fb76efb0
//Depricated build configs
#ifdef HOST_NO_REC
#error Dont use HOST_NO_REC
#endif

#ifdef HOST_NO_AREC
#error Dont use HOST_NO_AREC
#endif


// Compiler Related

#define COMPILER_VC_OR_CLANG_WIN32 ((BUILD_COMPILER == COMPILER_VC) || (BUILD_COMPILER == COMPILER_CLANG) && HOST_OS == OS_WINDOWS)

#if BUILD_COMPILER!=COMPILER_VC
#define ATTR_USED   __attribute__((used))
#define ATTR_UNUSED __attribute__((used))
#else
#define ATTR_USED
#define ATTR_UNUSED
#endif


// Some restrictions on FEAT_NO_RWX_PAGES
#if defined(FEAT_NO_RWX_PAGES) && FEAT_SHREC == DYNAREC_JIT
#if HOST_CPU != CPU_X64 && HOST_CPU != CPU_ARM64
#error "FEAT_NO_RWX_PAGES Only implemented for X64 and ARMv8"
#endif
#endif


// TARGET PLATFORM

#define RAM_SIZE_MAX (32*1024*1024)
#define VRAM_SIZE_MAX (16*1024*1024)
#define ARAM_SIZE_MAX (8*1024*1024)

#if (DC_PLATFORM==DC_PLATFORM_DREAMCAST)

	#define BUILD_DREAMCAST 1

	//DC : 16 mb ram, 8 mb vram, 2 mb aram, 2 mb bios, 128k flash
	#define RAM_SIZE (16*1024*1024)
	#define VRAM_SIZE (8*1024*1024)
	#define ARAM_SIZE (2*1024*1024)
	#define BIOS_SIZE (2*1024*1024)
	#define FLASH_SIZE (128*1024)

	#define ROM_PREFIX "dc_"
	#define ROM_NAMES
	#define NVR_OPTIONAL 0

#elif  (DC_PLATFORM==DC_PLATFORM_DEV_UNIT)

	#define BUILD_DEV_UNIT 1

	//Devkit : 32 mb ram, 8? mb vram, 2? mb aram, 2? mb bios, ? flash
	#define RAM_SIZE (32*1024*1024)
	#define VRAM_SIZE (8*1024*1024)
	#define ARAM_SIZE (2*1024*1024)
	#define BIOS_SIZE (2*1024*1024)
	#define FLASH_SIZE (128*1024)

	#define ROM_PREFIX "hkt_"
	#define ROM_NAMES
	#define NVR_OPTIONAL 0

#elif  (DC_PLATFORM==DC_PLATFORM_NAOMI)

	//Naomi : 32 mb ram, 16 mb vram, 8 mb aram, 2 mb bios, ? flash
	#define RAM_SIZE (32*1024*1024)
	#define VRAM_SIZE (16*1024*1024)
	#define ARAM_SIZE (8*1024*1024)
	#define BIOS_SIZE (2*1024*1024)
	#define BBSRAM_SIZE (32*1024)

	#define ROM_PREFIX "naomi_"
	#define ROM_NAMES ";epr-21576d.bin"
	#define NVR_OPTIONAL 1

#elif  (DC_PLATFORM==DC_PLATFORM_NAOMI2)

	//Naomi2 : 32 mb ram, 16 mb vram, 8 mb aram, 2 mb bios, ? flash
	#define RAM_SIZE (32*1024*1024)
	#define VRAM_SIZE (16*1024*1024)
	#define ARAM_SIZE (8*1024*1024)
	#define BIOS_SIZE (2*1024*1024)
	#define BBSRAM_SIZE (32*1024)

	#define ROM_PREFIX "n2_"
	#define ROM_NAMES
	#define NVR_OPTIONAL 1

#elif  (DC_PLATFORM==DC_PLATFORM_ATOMISWAVE)

	#define BUILD_ATOMISWAVE 1

	//Atomiswave : 16 mb ram, 8 mb vram, 8 mb aram, 128kb bios on flash, 128kb battery-backed ram
	#define RAM_SIZE (16*1024*1024)
	#define VRAM_SIZE (8*1024*1024)
	#define ARAM_SIZE (8*1024*1024)
	#define BIOS_SIZE (128*1024)
	#define BBSRAM_SIZE (128*1024)

	#define ROM_PREFIX "aw_"
	#define ROM_NAMES ";bios.ic23_l"
	#define NVR_OPTIONAL 1

#else
	#error invalid build config
#endif

#define RAM_MASK	(RAM_SIZE-1)
#define VRAM_MASK	(VRAM_SIZE-1)
#define ARAM_MASK	(ARAM_SIZE-1)
#define BIOS_MASK	(BIOS_SIZE-1)

#ifdef FLASH_SIZE
#define FLASH_MASK	(FLASH_SIZE-1)
#endif

#ifdef BBSRAM_SIZE
#define BBSRAM_MASK	(BBSRAM_SIZE-1)
#endif

#define GD_CLOCK 33868800				//GDROM XTAL -- 768fs

#define AICA_CORE_CLOCK (GD_CLOCK*4/3)		//[45158400]  GD->PLL 3:4 -> AICA CORE	 -- 1024fs
#define ADAC_CLOCK (AICA_CORE_CLOCK/2)		//[11289600]  44100*256, AICA CORE -> PLL 4:1 -> ADAC -- 256fs
#define AICA_ARM_CLOCK (AICA_CORE_CLOCK/2)	//[22579200]  AICA CORE -> PLL 2:1 -> ARM
#define AICA_SDRAM_CLOCK (GD_CLOCK*2)		//[67737600]  GD-> PLL 2 -> SDRAM
#define SH4_MAIN_CLOCK (200*1000*1000)		//[200000000] XTal(13.5) -> PLL (33.3) -> PLL 1:6 (200)
#define SH4_RAM_CLOCK (100*1000*1000)		//[100000000] XTal(13.5) -> PLL (33.3) -> PLL 1:3 (100)	, also suplied to HOLLY chip
#define G2_BUS_CLOCK (25*1000*1000)			//[25000000]  from Holly, from SH4_RAM_CLOCK w/ 2 2:1 plls

#if defined(GLES) && !defined(GLES3)
// Only use GL ES 2.0 API functions
#define GLES2
#endif<|MERGE_RESOLUTION|>--- conflicted
+++ resolved
@@ -305,7 +305,6 @@
 	#define FEAT_HAS_SOFTREND BUILD_COMPILER == COMPILER_VC	//GCC wants us to enable sse4 globaly to enable intrins
 #endif
 
-<<<<<<< HEAD
 #if HOST_CPU == CPU_X64 || HOST_CPU == CPU_ARM64
 #define HOST_64BIT_CPU
 #endif
@@ -314,8 +313,6 @@
 #define VRAM_SIZE_MAX (16*1024*1024)
 #define ARAM_SIZE_MAX (8*1024*1024)
 
-=======
->>>>>>> fb76efb0
 //Depricated build configs
 #ifdef HOST_NO_REC
 #error Dont use HOST_NO_REC
