--- conflicted
+++ resolved
@@ -270,8 +270,6 @@
 	return do_swp;
 }
 
-int rend_en = true;
-
 void* rend_thread(void* p)
 {
 #if FEAT_HAS_NIXPROF
@@ -312,30 +310,14 @@
 	//we don't know if this is true, so let's not speculate here
 	//renderer->Resize(640, 480);
 
-<<<<<<< HEAD
-	while(rend_en)
-=======
 	while (renderer_enabled)
->>>>>>> 5960450e
 	{
 		if (rend_single_frame())
 			renderer->Present();
 	}
 
-<<<<<<< HEAD
-	return 0;
-=======
 	return NULL;
->>>>>>> 5960450e
-}
-
-#if HOST_OS==OS_LINUX || HOST_OS==OS_DARWIN
-void rend_terminate()
-{
-	rend_en = false;
-	printf("rend_terminate called\n");
-}
-#endif
+}
 
 #if !defined(TARGET_NO_THREADS)
 cThread rthd(rend_thread,0);
