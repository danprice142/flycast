--- conflicted
+++ resolved
@@ -521,7 +521,6 @@
 	if (hard)
 	{
 		naomi_cart_Close();
-<<<<<<< HEAD
 		if (multiboard != nullptr)
 		{
 			delete multiboard;
@@ -529,13 +528,10 @@
 		}
 		if (settings.naomi.multiboard)
 			multiboard = new Multiboard();
+		networkOutput.reset();
 	}
 	else if (multiboard != nullptr)
 		multiboard->reset();
-=======
-		networkOutput.reset();
-	}
->>>>>>> a1472fb1
 }
 
 static u8 aw_maple_devs;
