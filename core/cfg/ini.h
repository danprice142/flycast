#pragma once
#include "types.h"
#include <map>

namespace emucfg {

struct ConfigEntry {
	std::string value;
	std::string get_string();
	int get_int();
	bool get_bool();
};

struct ConfigSection {
	std::map<std::string, ConfigEntry> entries;
	bool has_entry(const std::string& name);
	void set(const std::string& name, const std::string& value);
	void delete_entry(const std::string& name);
	ConfigEntry* get_entry(const std::string& name);
};

struct ConfigFile {
	private:
		std::map<std::string, ConfigSection> sections;
		std::map<std::string, ConfigSection> virtual_sections;
		ConfigSection* add_section(const std::string& name, bool is_virtual);
		ConfigSection* get_section(const std::string& name, bool is_virtual);
		ConfigEntry* get_entry(const std::string& section_name, const std::string& entry_name);


	public:
		bool has_section(const std::string& name);
		bool has_entry(const std::string& section_name, const std::string& entry_name);

		void parse(FILE* fd);
		void save(FILE* fd);

		/* getting values */
		string get(const std::string& section_name, const std::string& entry_name, const std::string& default_value = "");
		int get_int(const std::string& section_name, const std::string& entry_name, int default_value = 0);
		bool get_bool(const std::string& section_name, const std::string& entry_name, bool default_value = false);
		/* setting values */
<<<<<<< HEAD
		void set(string section_name, string entry_name, string value, bool is_virtual = false);
		void set_int(string section_name, string entry_name, int value, bool is_virtual = false);
		void set_bool(string section_name, string entry_name, bool value, bool is_virtual = false);
};

} // namespace emucfg
=======
		void set(const std::string& section_name, const std::string& entry_name, const std::string& value, bool is_virtual = false);
		void set_int(const std::string& section_name, const std::string& entry_name, int value, bool is_virtual = false);
		void set_bool(const std::string& section_name, const std::string& entry_name, bool value, bool is_virtual = false);

		void delete_section(const std::string& section_name);
		void delete_entry(const std::string& section_name, const std::string& entry_name);
};
>>>>>>> cae22b9f
<|MERGE_RESOLUTION|>--- conflicted
+++ resolved
@@ -40,14 +40,6 @@
 		int get_int(const std::string& section_name, const std::string& entry_name, int default_value = 0);
 		bool get_bool(const std::string& section_name, const std::string& entry_name, bool default_value = false);
 		/* setting values */
-<<<<<<< HEAD
-		void set(string section_name, string entry_name, string value, bool is_virtual = false);
-		void set_int(string section_name, string entry_name, int value, bool is_virtual = false);
-		void set_bool(string section_name, string entry_name, bool value, bool is_virtual = false);
-};
-
-} // namespace emucfg
-=======
 		void set(const std::string& section_name, const std::string& entry_name, const std::string& value, bool is_virtual = false);
 		void set_int(const std::string& section_name, const std::string& entry_name, int value, bool is_virtual = false);
 		void set_bool(const std::string& section_name, const std::string& entry_name, bool value, bool is_virtual = false);
@@ -55,4 +47,5 @@
 		void delete_section(const std::string& section_name);
 		void delete_entry(const std::string& section_name, const std::string& entry_name);
 };
->>>>>>> cae22b9f
+
+} // namespace emucfg
