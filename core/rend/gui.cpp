--- conflicted
+++ resolved
@@ -300,17 +300,12 @@
 {
 	if (config::RendererType.isOpenGL())
 		ImGui_ImplOpenGL3_NewFrame();
-<<<<<<< HEAD
 #ifdef _WIN32
 	else if (config::RendererType.isDirectX())
 		ImGui_ImplDX9_NewFrame();
 #endif
-	ImGui::GetIO().DisplaySize.x = screen_width - insetLeft - insetRight;
-	ImGui::GetIO().DisplaySize.y = screen_height - insetTop - insetBottom;
-=======
 	ImGui::GetIO().DisplaySize.x = screen_width;
 	ImGui::GetIO().DisplaySize.y = screen_height;
->>>>>>> b8c2a695
 
 	ImGuiIO& io = ImGui::GetIO();
 
@@ -331,27 +326,13 @@
 	if (mouseX < 0 || mouseX >= screen_width || mouseY < 0 || mouseY >= screen_height)
 		io.MousePos = ImVec2(-FLT_MAX, -FLT_MAX);
 	else
-<<<<<<< HEAD
-		io.MousePos = ImVec2(mouseX - insetLeft, mouseY - insetTop);
-#ifdef __ANDROID__
-	// Put the "mouse" outside the screen one frame after a touch up
-	// This avoids buttons and the like to stay selected
-	if (mouseButtons == 0)
-	{
-		if (touch_up)
-			io.MousePos = ImVec2(-FLT_MAX, -FLT_MAX);
-		else if (io.MouseDown[0])
-			touch_up = true;
-	}
-=======
-		io.MousePos = ImVec2(mo_x_phy, mo_y_phy);
+		io.MousePos = ImVec2(mouseX, mouseY);
 	static bool delayTouch;
 #ifdef __ANDROID__
 	// Delay touch by one frame to allow widgets to be hovered before click
 	// This is required for widgets using ImGuiButtonFlags_AllowItemOverlap such as TabItem's
-	if (!delayTouch && (mo_buttons[0] & (1 << 2)) == 0 && !io.MouseDown[ImGuiMouseButton_Left])
+	if (!delayTouch && (mouseButtons & (1 << 0)) != 0 && !io.MouseDown[ImGuiMouseButton_Left])
 		delayTouch = true;
->>>>>>> b8c2a695
 	else
 		delayTouch = false;
 #endif
@@ -360,18 +341,11 @@
 		io.MouseWheel = -mouseWheel / 16;
 		mouseWheel = 0;
 	}
-<<<<<<< HEAD
-	io.MouseDown[0] = (mouseButtons & (1 << 0)) != 0;
-	io.MouseDown[1] = (mouseButtons & (1 << 1)) != 0;
-	io.MouseDown[2] = (mouseButtons & (1 << 2)) != 0;
+	if (!delayTouch)
+		io.MouseDown[ImGuiMouseButton_Left] = (mouseButtons & (1 << 0)) != 0;
+	io.MouseDown[ImGuiMouseButton_Right] = (mouseButtons & (1 << 1)) != 0;
+	io.MouseDown[ImGuiMouseButton_Middle] = (mouseButtons & (1 << 2)) != 0;
 	io.MouseDown[3] = (mouseButtons & (1 << 3)) != 0;
-=======
-	if (!delayTouch)
-		io.MouseDown[ImGuiMouseButton_Left] = (mo_buttons[0] & (1 << 2)) == 0;
-	io.MouseDown[ImGuiMouseButton_Right] = (mo_buttons[0] & (1 << 1)) == 0;
-	io.MouseDown[ImGuiMouseButton_Middle] = (mo_buttons[0] & (1 << 3)) == 0;
-	io.MouseDown[3] = (mo_buttons[0] & (1 << 0)) == 0;
->>>>>>> b8c2a695
 
 	io.NavInputs[ImGuiNavInput_Activate] = (kcode[0] & DC_BTN_A) == 0;
 	io.NavInputs[ImGuiNavInput_Cancel] = (kcode[0] & DC_BTN_B) == 0;
@@ -392,24 +366,8 @@
 	io.NavInputs[ImGuiNavInput_LStickDown] = joyy[0] > 0 ? (float)joyy[0] / 128.f : 0.f;
 	if (io.NavInputs[ImGuiNavInput_LStickDown] < 0.1f)
 		io.NavInputs[ImGuiNavInput_LStickDown] = 0.f;
-<<<<<<< HEAD
-=======
-
-	if (KeyboardDevice::GetInstance() != NULL)
-	{
-		const std::string input_text = KeyboardDevice::GetInstance()->get_character_input();
-		if (io.WantCaptureKeyboard)
-		{
-			for (const u8 b : input_text)
-				// Cheap ISO Latin-1 to UTF-8 conversion
-			    if (b < 0x80)
-			    	io.AddInputCharacter(b);
-			    else
-			    	io.AddInputCharacter((0xc2 + (b > 0xbf)) | ((b & 0x3f) + 0x80) << 8);
-		}
-	}
+
 	ImGui::GetStyle().Colors[ImGuiCol_ModalWindowDimBg] = ImVec4(0.06f, 0.06f, 0.06f, 0.94f);
->>>>>>> b8c2a695
 }
 
 void gui_set_insets(int left, int right, int top, int bottom)
@@ -977,15 +935,7 @@
 {
 	static bool maple_devices_changed;
 
-<<<<<<< HEAD
-	ImGui::SetNextWindowPos(ImVec2(0, 0));
-	ImGui::SetNextWindowSize(ImGui::GetIO().DisplaySize);
-=======
-	RenderType pvr_rend = config::RendererType;
-	bool vulkan = !config::RendererType.isOpenGL();
-
 	fullScreenWindow(false);
->>>>>>> b8c2a695
 	ImGui::PushStyleVar(ImGuiStyleVar_WindowRounding, 0);
 
     ImGui::Begin("Settings", NULL, /*ImGuiWindowFlags_AlwaysAutoResize |*/ ImGuiWindowFlags_NoResize | ImGuiWindowFlags_NoMove | ImGuiWindowFlags_NoCollapse);
@@ -1225,6 +1175,9 @@
 
 	    	ImGui::Spacing();
 	    	OptionSlider("Mouse sensitivity", config::MouseSensitivity, 1, 500);
+#ifdef _WIN32
+	    	OptionCheckbox("Use Raw Input", config::UseRawInput, "Supports multiple pointing devices (mice, light guns) and keyboards");
+#endif
 
 			ImGui::Spacing();
 			header("Dreamcast Devices");
@@ -1312,16 +1265,6 @@
 					ImGui::PopItemWidth();
 				}
 		    }
-<<<<<<< HEAD
-	    	ImGui::Columns(1, NULL, false);
-
-	    	ImGui::Spacing();
-	    	OptionSlider("Mouse sensitivity", config::MouseSensitivity, 1, 500);
-#ifdef _WIN32
-	    	OptionCheckbox("Use Raw Input", config::UseRawInput, "Supports multiple pointing devices (mice, light guns) and keyboards");
-#endif
-=======
->>>>>>> b8c2a695
 
 			ImGui::PopStyleVar();
 			ImGui::EndTabItem();
