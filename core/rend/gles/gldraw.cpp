#include "glcache.h"
#include "rend/rend.h"

#include <algorithm>
/*

Drawing and related state management
Takes vertex, textures and renders to the currently set up target




*/

const static u32 CullMode[]= 
{

	GL_NONE, //0    No culling          No culling
	GL_NONE, //1    Cull if Small       Cull if ( |det| < fpu_cull_val )

	GL_FRONT, //2   Cull if Negative    Cull if ( |det| < 0 ) or ( |det| < fpu_cull_val )
	GL_BACK,  //3   Cull if Positive    Cull if ( |det| > 0 ) or ( |det| < fpu_cull_val )
};
const static u32 Zfunction[]=
{
	GL_NEVER,      //GL_NEVER,              //0 Never
	GL_LESS,        //GL_LESS/*EQUAL*/,     //1 Less
	GL_EQUAL,       //GL_EQUAL,             //2 Equal
	GL_LEQUAL,      //GL_LEQUAL,            //3 Less Or Equal
	GL_GREATER,     //GL_GREATER/*EQUAL*/,  //4 Greater
	GL_NOTEQUAL,    //GL_NOTEQUAL,          //5 Not Equal
	GL_GEQUAL,      //GL_GEQUAL,            //6 Greater Or Equal
	GL_ALWAYS,      //GL_ALWAYS,            //7 Always
};

/*
0   Zero                  (0, 0, 0, 0)
1   One                   (1, 1, 1, 1)
2   Dither Color          (OR, OG, OB, OA) 
3   Inverse Dither Color  (1-OR, 1-OG, 1-OB, 1-OA)
4   SRC Alpha             (SA, SA, SA, SA)
5   Inverse SRC Alpha     (1-SA, 1-SA, 1-SA, 1-SA)
6   DST Alpha             (DA, DA, DA, DA)
7   Inverse DST Alpha     (1-DA, 1-DA, 1-DA, 1-DA)
*/

const static u32 DstBlendGL[] =
{
	GL_ZERO,
	GL_ONE,
	GL_SRC_COLOR,
	GL_ONE_MINUS_SRC_COLOR,
	GL_SRC_ALPHA,
	GL_ONE_MINUS_SRC_ALPHA,
	GL_DST_ALPHA,
	GL_ONE_MINUS_DST_ALPHA
};

const static u32 SrcBlendGL[] =
{
	GL_ZERO,
	GL_ONE,
	GL_DST_COLOR,
	GL_ONE_MINUS_DST_COLOR,
	GL_SRC_ALPHA,
	GL_ONE_MINUS_SRC_ALPHA,
	GL_DST_ALPHA,
	GL_ONE_MINUS_DST_ALPHA
};

extern int screen_width;
extern int screen_height;

PipelineShader* CurrentShader;
u32 gcflip;

s32 SetTileClip(u32 val, bool set)
{
<<<<<<< HEAD
=======
	if (!settings.rend.Clipping)
		return 0;

	/*
	if (set)
	{
		if (cache.clipmode==val)
			return clip_mode;
		cache.clipmode=val;
	}*/

>>>>>>> 73f3378f
	u32 clipmode=val>>28;
	s32 clip_mode;
	if (clipmode<2)
	{
		clip_mode=0;    //always passes
	}
	else if (clipmode&1)
		clip_mode=-1;   //render stuff outside the region
	else
		clip_mode=1;    //render stuff inside the region

	float csx=0,csy=0,cex=0,cey=0;


	csx=(float)(val&63);
	cex=(float)((val>>6)&63);
	csy=(float)((val>>12)&31);
	cey=(float)((val>>17)&31);
	csx=csx*32;
	cex=cex*32 +32;
	csy=csy*32;
	cey=cey*32 +32;

	if (csx <= 0 && csy <= 0 && cex >= 640 && cey >= 480)
		return 0;
	
	if (set && clip_mode) {
<<<<<<< HEAD
		csx *= scale_x;
		csy *= scale_y;
		cex *= scale_x;
		cey *= scale_y;
		if (!pvrrc.isRTT) {
			float t = cey;
			cey = 480 - csy;
			csy = 480 - t;
			float dc2s_scale_h = screen_height / 480.0f;
			float ds2s_offs_x = (screen_width - dc2s_scale_h * 640) / 2;
			csx = csx * dc2s_scale_h + ds2s_offs_x;
			cex = cex * dc2s_scale_h + ds2s_offs_x;
			csy = csy * dc2s_scale_h;
			cey = cey * dc2s_scale_h;
		}
		glUniform4f(CurrentShader->pp_ClipTest, csx, csy, cex, cey);
=======
		csy = 480 - csy;
		cey = 480 - cey;
		float dc2s_scale_h = screen_height / 480.0f;
		float ds2s_offs_x = (screen_width - dc2s_scale_h * 640) / 2;
		csx = csx * dc2s_scale_h + ds2s_offs_x;
		cex = cex * dc2s_scale_h + ds2s_offs_x;
		csy = csy * dc2s_scale_h;
		cey = cey * dc2s_scale_h;
		glUniform4f(CurrentShader->pp_ClipTest, csx, cey, cex, csy);
>>>>>>> 73f3378f
	}

	return clip_mode;
}

void SetCull(u32 CulliMode)
{
	if (CullMode[CulliMode]==GL_NONE)
	{ 
		glcache.Disable(GL_CULL_FACE);
	}
	else
	{
		glcache.Enable(GL_CULL_FACE);
		glcache.CullFace(CullMode[CulliMode]); //GL_FRONT/GL_BACK, ...
	}
}

static void SetTextureRepeatMode(GLuint dir, u32 clamp, u32 mirror)
{
	if (clamp)
		glcache.TexParameteri(GL_TEXTURE_2D, dir, GL_CLAMP_TO_EDGE);
	else
		glcache.TexParameteri(GL_TEXTURE_2D, dir, mirror ? GL_MIRRORED_REPEAT : GL_REPEAT);
}

template <u32 Type, bool SortingEnabled>
__forceinline
	void SetGPState(const PolyParam* gp,u32 cflip=0)
{
	CurrentShader = &gl.pogram_table[
									 GetProgramID(Type == ListType_Punch_Through ? 1 : 0,
											 	  SetTileClip(gp->tileclip, false) + 1,
												  gp->pcw.Texture,
												  gp->tsp.UseAlpha,
												  gp->tsp.IgnoreTexA,
												  gp->tsp.ShadInstr,
												  gp->pcw.Offset,
												  gp->tsp.FogCtrl,
												  gp->pcw.Gouraud,
												  gp->tcw.PixelFmt == 4)];
	
	if (CurrentShader->program == -1)
		CompilePipelineShader(CurrentShader);
<<<<<<< HEAD
	glcache.UseProgram(CurrentShader->program);
=======
	if (CurrentShader->program != cache.program)
	{
		cache.program=CurrentShader->program;
		glUseProgram(CurrentShader->program);
	}
>>>>>>> 73f3378f
	SetTileClip(gp->tileclip,true);

	//This bit control which pixels are affected
	//by modvols
	const u32 stencil=(gp->pcw.Shadow!=0)?0x80:0x0;

	glcache.StencilFunc(GL_ALWAYS,stencil,stencil);

	glcache.BindTexture(GL_TEXTURE_2D, gp->texid == -1 ? 0 : gp->texid);

	SetTextureRepeatMode(GL_TEXTURE_WRAP_S, gp->tsp.ClampU, gp->tsp.FlipU);
	SetTextureRepeatMode(GL_TEXTURE_WRAP_T, gp->tsp.ClampV, gp->tsp.FlipV);

	//set texture filter mode
	if (gp->tsp.FilterMode == 0)
	{
		//disable filtering, mipmaps
		glcache.TexParameteri(GL_TEXTURE_2D, GL_TEXTURE_MIN_FILTER, GL_NEAREST);
		glcache.TexParameteri(GL_TEXTURE_2D, GL_TEXTURE_MAG_FILTER, GL_NEAREST);
	}
	else
	{
		//bilinear filtering
		//PowerVR supports also trilinear via two passes, but we ignore that for now
		glcache.TexParameteri(GL_TEXTURE_2D, GL_TEXTURE_MIN_FILTER, (gp->tcw.MipMapped && settings.rend.UseMipmaps) ? GL_LINEAR_MIPMAP_NEAREST : GL_LINEAR);
		glcache.TexParameteri(GL_TEXTURE_2D, GL_TEXTURE_MAG_FILTER, GL_LINEAR);
	}

	if (Type==ListType_Translucent)
	{
		glcache.Enable(GL_BLEND);
		glcache.BlendFunc(SrcBlendGL[gp->tsp.SrcInstr],DstBlendGL[gp->tsp.DstInstr]);
	}
	else
		glcache.Disable(GL_BLEND);

	//set cull mode !
	//cflip is required when exploding triangles for triangle sorting
	//gcflip is global clip flip, needed for when rendering to texture due to mirrored Y direction
	SetCull(gp->isp.CullMode^cflip^gcflip);

	//set Z mode, only if required
	if (Type == ListType_Punch_Through || (Type == ListType_Translucent && SortingEnabled))
	{
		glcache.DepthFunc(GL_GEQUAL);
	}
	else
	{
		glcache.DepthFunc(Zfunction[gp->isp.DepthMode]);
	}

#if TRIG_SORT
	if (SortingEnabled)
		glcache.DepthMask(GL_FALSE);
	else
#endif
		glcache.DepthMask(!gp->isp.ZWriteDis);
}

template <u32 Type, bool SortingEnabled>
void DrawList(const List<PolyParam>& gply, int first, int count)
{
	PolyParam* params = &gply.head()[first];


	if (count==0)
		return;
	//we want at least 1 PParam


	//set some 'global' modes for all primitives

	glcache.Enable(GL_STENCIL_TEST);
	glcache.StencilFunc(GL_ALWAYS,0,0);
	glcache.StencilOp(GL_KEEP,GL_KEEP,GL_REPLACE);

	while(count-->0)
	{
		if (params->count>2) //this actually happens for some games. No idea why ..
		{
			SetGPState<Type,SortingEnabled>(params);
			glDrawElements(GL_TRIANGLE_STRIP, params->count, GL_UNSIGNED_SHORT, (GLvoid*)(2*params->first)); glCheck();
		}

		params++;
	}
}

bool operator<(const PolyParam &left, const PolyParam &right)
{
/* put any condition you want to sort on here */
	return left.zvZ<right.zvZ;
	//return left.zMin<right.zMax;
}

//Sort based on min-z of each strip
void SortPParams(int first, int count)
{
	if (pvrrc.verts.used() == 0 || count <= 1)
		return;

	Vertex* vtx_base=pvrrc.verts.head();
	u16* idx_base=pvrrc.idx.head();

	PolyParam* pp = &pvrrc.global_param_tr.head()[first];
	PolyParam* pp_end = pp + count;

	while(pp!=pp_end)
	{
		if (pp->count<2)
		{
			pp->zvZ=0;
		}
		else
		{
			u16* idx=idx_base+pp->first;

			Vertex* vtx=vtx_base+idx[0];
			Vertex* vtx_end=vtx_base + idx[pp->count-1]+1;

			u32 zv=0xFFFFFFFF;
			while(vtx!=vtx_end)
			{
				zv=min(zv,(u32&)vtx->z);
				vtx++;
			}

			pp->zvZ=(f32&)zv;
		}
		pp++;
	}

	std::stable_sort(pvrrc.global_param_tr.head() + first, pvrrc.global_param_tr.head() + first + count);
}

Vertex* vtx_sort_base;


struct IndexTrig
{
	u16 id[3];
	u16 pid;
	f32 z;
};


struct SortTrigDrawParam
{
	PolyParam* ppid;
	u16 first;
	u16 count;
};

float min3(float v0,float v1,float v2)
{
	return min(min(v0,v1),v2);
}

float max3(float v0,float v1,float v2)
{
	return max(max(v0,v1),v2);
}


float minZ(Vertex* v,u16* mod)
{
	return min(min(v[mod[0]].z,v[mod[1]].z),v[mod[2]].z);
}

bool operator<(const IndexTrig &left, const IndexTrig &right)
{
	return left.z<right.z;
}


#if 0
/*

	Per triangle sorting experiments

*/

//approximate the triangle area
float area_x2(Vertex* v)
{
	return 2/3*fabs( (v[0].x-v[2].x)*(v[1].y-v[0].y) - (v[0].x-v[1].x)*(v[2].y-v[0].y)) ;
}

//approximate the distance ^2
float distance_apprx(Vertex* a, Vertex* b)
{
	float xd=a->x-b->x;
	float yd=a->y-b->y;

	return xd*xd+yd*yd;
}

//was good idea, but not really working ..
bool Intersect(Vertex* a, Vertex* b)
{
	float a1=area_x2(a);
	float a2=area_x2(b);

	float d = distance_apprx(a,b);

	return (a1+a1)>d;
}

//root for quick-union
u16 rid(vector<u16>& v, u16 id)
{
	while(id!=v[id]) id=v[id];
	return id;
}

struct TrigBounds
{
	float xs,xe;
	float ys,ye;
	float zs,ze;
};

//find 3d bounding box for triangle
TrigBounds bound(Vertex* v)
{
	TrigBounds rv = {	min(min(v[0].x,v[1].x),v[2].x), max(max(v[0].x,v[1].x),v[2].x),
						min(min(v[0].y,v[1].y),v[2].y), max(max(v[0].y,v[1].y),v[2].y),
						min(min(v[0].z,v[1].z),v[2].z), max(max(v[0].z,v[1].z),v[2].z),
					};

	return rv;
}

//bounding box 2d intersection
bool Intersect(TrigBounds& a, TrigBounds& b)
{
	return  ( !(a.xe<b.xs || a.xs>b.xe) && !(a.ye<b.ys || a.ys>b.ye) /*&& !(a.ze<b.zs || a.zs>b.ze)*/ );
}


bool operator<(const IndexTrig &left, const IndexTrig &right)
{
	/*
	TrigBounds l=bound(vtx_sort_base+left.id);
	TrigBounds r=bound(vtx_sort_base+right.id);

	if (!Intersect(l,r))
	{
		return true;
	}
	else
	{
		return (l.zs + l.ze) < (r.zs + r.ze);
	}*/

	return minZ(&vtx_sort_base[left.id])<minZ(&vtx_sort_base[right.id]);
}

//Not really working cuz of broken intersect
bool Intersect(const IndexTrig &left, const IndexTrig &right)
{
	TrigBounds l=bound(vtx_sort_base+left.id);
	TrigBounds r=bound(vtx_sort_base+right.id);

	return Intersect(l,r);
}

#endif

//are two poly params the same?
bool PP_EQ(PolyParam* pp0, PolyParam* pp1)
{
	return (pp0->pcw.full&PCW_DRAW_MASK)==(pp1->pcw.full&PCW_DRAW_MASK) && pp0->isp.full==pp1->isp.full && pp0->tcw.full==pp1->tcw.full && pp0->tsp.full==pp1->tsp.full && pp0->tileclip==pp1->tileclip;
}

static vector<SortTrigDrawParam>	pidx_sort;

void fill_id(u16* d, Vertex* v0, Vertex* v1, Vertex* v2,  Vertex* vb)
{
	d[0]=v0-vb;
	d[1]=v1-vb;
	d[2]=v2-vb;
}

void GenSorted(int first, int count)
{
	u32 tess_gen=0;

	pidx_sort.clear();

	if (pvrrc.verts.used() == 0 || count <= 1)
		return;

	Vertex* vtx_base=pvrrc.verts.head();
	u16* idx_base=pvrrc.idx.head();

	PolyParam* pp_base = &pvrrc.global_param_tr.head()[first];
	PolyParam* pp = pp_base;
	PolyParam* pp_end = pp + count;
	
	Vertex* vtx_arr=vtx_base+idx_base[pp->first];
	vtx_sort_base=vtx_base;

	static u32 vtx_cnt;

	int vtx_count=idx_base[pp_end[-1].first+pp_end[-1].count-1]-idx_base[pp->first];
	if (vtx_count>vtx_cnt)
		vtx_cnt=vtx_count;

#if PRINT_SORT_STATS
	printf("TVTX: %d || %d\n",vtx_cnt,vtx_count);
#endif
	
	if (vtx_count<=0)
		return;

	//make lists of all triangles, with their pid and vid
	static vector<IndexTrig> lst;
	
	lst.resize(vtx_count*4);
	

	int pfsti=0;

	while(pp!=pp_end)
	{
		u32 ppid=(pp-pp_base);

		if (pp->count>2)
		{
			u16* idx=idx_base+pp->first;

			Vertex* vtx=vtx_base+idx[0];
			Vertex* vtx_end=vtx_base + idx[pp->count-1]-1;
			u32 flip=0;
			while(vtx!=vtx_end)
			{
				Vertex* v0, * v1, * v2, * v3, * v4, * v5;

				if (flip)
				{
					v0=&vtx[2];
					v1=&vtx[1];
					v2=&vtx[0];
				}
				else
				{
					v0=&vtx[0];
					v1=&vtx[1];
					v2=&vtx[2];
				}
#if 0
				if (settings.pvr.subdivide_transp)
				{
					u32 tess_x=(max3(v0->x,v1->x,v2->x)-min3(v0->x,v1->x,v2->x))/32;
					u32 tess_y=(max3(v0->y,v1->y,v2->y)-min3(v0->y,v1->y,v2->y))/32;

					if (tess_x==1) tess_x=0;
					if (tess_y==1) tess_y=0;

					//bool tess=(maxZ(v0,v1,v2)/minZ(v0,v1,v2))>=1.2;

					if (tess_x + tess_y)
					{
						v3=pvrrc.verts.Append(3);
						v4=v3+1;
						v5=v4+1;

						//xyz
						for (int i=0;i<3;i++)
						{
							((float*)&v3->x)[i]=((float*)&v0->x)[i]*0.5f+((float*)&v2->x)[i]*0.5f;
							((float*)&v4->x)[i]=((float*)&v0->x)[i]*0.5f+((float*)&v1->x)[i]*0.5f;
							((float*)&v5->x)[i]=((float*)&v1->x)[i]*0.5f+((float*)&v2->x)[i]*0.5f;
						}

						//*TODO* Make it perspective correct

						//uv
						for (int i=0;i<2;i++)
						{
							((float*)&v3->u)[i]=((float*)&v0->u)[i]*0.5f+((float*)&v2->u)[i]*0.5f;
							((float*)&v4->u)[i]=((float*)&v0->u)[i]*0.5f+((float*)&v1->u)[i]*0.5f;
							((float*)&v5->u)[i]=((float*)&v1->u)[i]*0.5f+((float*)&v2->u)[i]*0.5f;
						}

						//color
						for (int i=0;i<4;i++)
						{
							v3->col[i]=v0->col[i]/2+v2->col[i]/2;
							v4->col[i]=v0->col[i]/2+v1->col[i]/2;
							v5->col[i]=v1->col[i]/2+v2->col[i]/2;
						}

						fill_id(lst[pfsti].id,v0,v3,v4,vtx_base);
						lst[pfsti].pid= ppid ;
						lst[pfsti].z = minZ(vtx_base,lst[pfsti].id);
						pfsti++;

						fill_id(lst[pfsti].id,v2,v3,v5,vtx_base);
						lst[pfsti].pid= ppid ;
						lst[pfsti].z = minZ(vtx_base,lst[pfsti].id);
						pfsti++;

						fill_id(lst[pfsti].id,v3,v4,v5,vtx_base);
						lst[pfsti].pid= ppid ;
						lst[pfsti].z = minZ(vtx_base,lst[pfsti].id);
						pfsti++;

						fill_id(lst[pfsti].id,v5,v4,v1,vtx_base);
						lst[pfsti].pid= ppid ;
						lst[pfsti].z = minZ(vtx_base,lst[pfsti].id);
						pfsti++;

						tess_gen+=3;
					}
					else
					{
						fill_id(lst[pfsti].id,v0,v1,v2,vtx_base);
						lst[pfsti].pid= ppid ;
						lst[pfsti].z = minZ(vtx_base,lst[pfsti].id);
						pfsti++;
					}
				}
				else
#endif
				{
					fill_id(lst[pfsti].id,v0,v1,v2,vtx_base);
					lst[pfsti].pid= ppid ;
					lst[pfsti].z = pp->isp.DepthMode == 7 ? 10000000.0 : minZ(vtx_base,lst[pfsti].id);
					pfsti++;
				}

				flip ^= 1;
				
				vtx++;
			}
		}
		pp++;
	}

	u32 aused=pfsti;

	lst.resize(aused);

	//sort them
#if 1
	std::stable_sort(lst.begin(),lst.end());

	//Merge pids/draw cmds if two different pids are actually equal
	if (true)
	{
		for (u32 k=1;k<aused;k++)
		{
			if (lst[k].pid!=lst[k-1].pid)
			{
				if (PP_EQ(&pp_base[lst[k].pid],&pp_base[lst[k-1].pid]))
				{
					lst[k].pid=lst[k-1].pid;
				}
			}
		}
	}
#endif

	
#if 0
	//tries to optimise draw calls by reordering non-intersecting polygons
	//uber slow and not very effective
	{
		int opid=lst[0].pid;

		for (int k=1;k<aused;k++)
		{
			if (lst[k].pid!=opid)
			{
				if (opid>lst[k].pid)
				{
					//MOVE UP
					for (int j=k;j>0 && lst[j].pid!=lst[j-1].pid && !Intersect(lst[j],lst[j-1]);j--)
					{
						swap(lst[j],lst[j-1]);
					}
				}
				else
				{
					//move down
					for (int j=k+1;j<aused && lst[j].pid!=lst[j-1].pid && !Intersect(lst[j],lst[j-1]);j++)
					{
						swap(lst[j],lst[j-1]);
					}
				}
			}

			opid=lst[k].pid;
		}
	}
#endif

	//re-assemble them into drawing commands
	static vector<u16> vidx_sort;

	vidx_sort.resize(aused*3);

	int idx=-1;

	for (u32 i=0; i<aused; i++)
	{
		int pid=lst[i].pid;
		u16* midx=lst[i].id;

		vidx_sort[i*3 + 0]=midx[0];
		vidx_sort[i*3 + 1]=midx[1];
		vidx_sort[i*3 + 2]=midx[2];

		if (idx!=pid /* && !PP_EQ(&pp_base[pid],&pp_base[idx]) */ )
		{
			SortTrigDrawParam stdp={pp_base + pid, (u16)(i*3), 0};
			
			if (idx!=-1)
			{
				SortTrigDrawParam* last=&pidx_sort[pidx_sort.size()-1];
				last->count=stdp.first-last->first;
			}

			pidx_sort.push_back(stdp);
			idx=pid;
		}
	}

	SortTrigDrawParam* stdp=&pidx_sort[pidx_sort.size()-1];
	stdp->count=aused*3-stdp->first;

#if PRINT_SORT_STATS
	printf("Reassembled into %d from %d\n",pidx_sort.size(),pp_end-pp_base);
#endif

	//Upload to GPU if needed
	if (pidx_sort.size())
	{
		//Bind and upload sorted index buffer
		glBindBuffer(GL_ELEMENT_ARRAY_BUFFER, gl.vbo.idxs2); glCheck();
		glBufferData(GL_ELEMENT_ARRAY_BUFFER,vidx_sort.size()*2,&vidx_sort[0],GL_STREAM_DRAW);

		if (tess_gen) printf("Generated %.2fK Triangles !\n",tess_gen/1000.0);
	}
}

void DrawSorted(bool multipass)
{
	//if any drawing commands, draw them
	if (pidx_sort.size())
	{
		u32 count=pidx_sort.size();
		
		{
			//set some 'global' modes for all primitives

			glcache.Enable(GL_STENCIL_TEST);
			glcache.StencilFunc(GL_ALWAYS,0,0);
			glcache.StencilOp(GL_KEEP,GL_KEEP,GL_REPLACE);

			for (u32 p=0; p<count; p++)
			{
				PolyParam* params = pidx_sort[p].ppid;
				if (pidx_sort[p].count>2) //this actually happens for some games. No idea why ..
				{
					SetGPState<ListType_Translucent,true>(params);
					glDrawElements(GL_TRIANGLES, pidx_sort[p].count, GL_UNSIGNED_SHORT, (GLvoid*)(2*pidx_sort[p].first)); glCheck();
				
#if 0
					//Verify restriping -- only valid if no sort
					int fs=pidx_sort[p].first;

					for (u32 j=0; j<(params->count-2); j++)
					{
						for (u32 k=0; k<3; k++)
						{
							verify(idx_base[params->first+j+k]==vidx_sort[fs++]);
						}
					}

					verify(fs==(pidx_sort[p].first+pidx_sort[p].count));
#endif
				}
				params++;
			}

			if (multipass && settings.rend.TranslucentPolygonDepthMask)
			{
				// Write to the depth buffer now. The next render pass might need it. (Cosmic Smash)
				glColorMask(GL_FALSE, GL_FALSE, GL_FALSE, GL_FALSE);
				glcache.Disable(GL_BLEND);

				glcache.StencilMask(0);

				// We use the modifier volumes shader because it's fast. We don't need textures, etc.
				glcache.UseProgram(gl.modvol_shader.program);
				glUniform1f(gl.modvol_shader.sp_ShaderColor, 1.f);

				glcache.DepthFunc(GL_GEQUAL);
				glcache.DepthMask(GL_TRUE);

				for (u32 p = 0; p < count; p++)
				{
					PolyParam* params = pidx_sort[p].ppid;
					if (pidx_sort[p].count > 2 && !params->isp.ZWriteDis) {
						// FIXME no clipping in modvol shader
						//SetTileClip(gp->tileclip,true);

						SetCull(params->isp.CullMode ^ gcflip);

						glDrawElements(GL_TRIANGLES, pidx_sort[p].count, GL_UNSIGNED_SHORT, (GLvoid*)(2 * pidx_sort[p].first));
					}
				}
				glcache.StencilMask(0xFF);
				glColorMask(GL_TRUE, GL_TRUE, GL_TRUE, GL_TRUE);
			}
		}
		// Re-bind the previous index buffer for subsequent render passes
		glBindBuffer(GL_ELEMENT_ARRAY_BUFFER, gl.vbo.idxs);
	}
}

//All pixels are in area 0 by default.
//If inside an 'in' volume, they are in area 1
//if inside an 'out' volume, they are in area 0
/*
	Stencil bits:
		bit 7: mv affected (must be preserved)
		bit 1: current volume state
		but 0: summary result (starts off as 0)

	Lower 2 bits:

	IN volume (logical OR):
	00 -> 00
	01 -> 01
	10 -> 01
	11 -> 01

	Out volume (logical AND):
	00 -> 00
	01 -> 00
	10 -> 00
	11 -> 01
*/
void SetMVS_Mode(ModifierVolumeMode mv_mode, ISP_Modvol ispc)
{
	if (mv_mode == Xor)
	{
		// set states
		glcache.Enable(GL_DEPTH_TEST);
		// write only bit 1
		glcache.StencilMask(2);
		// no stencil testing
		glcache.StencilFunc(GL_ALWAYS, 0, 2);
		// count the number of pixels in front of the Z buffer (xor zpass)
		glcache.StencilOp(GL_KEEP, GL_KEEP, GL_INVERT);

		// Cull mode needs to be set
		SetCull(ispc.CullMode);
	}
	else if (mv_mode == Or)
	{
		// set states
		glcache.Enable(GL_DEPTH_TEST);
		// write only bit 1
		glcache.StencilMask(2);
		// no stencil testing
		glcache.StencilFunc(GL_ALWAYS, 2, 2);
		// Or'ing of all triangles
		glcache.StencilOp(GL_KEEP, GL_KEEP, GL_REPLACE);

		// Cull mode needs to be set
		SetCull(ispc.CullMode);
	}
	else
	{
		// Inclusion or Exclusion volume

		// no depth test
		glcache.Disable(GL_DEPTH_TEST);
		// write bits 1:0
		glcache.StencilMask(3);

		if (mv_mode == Inclusion)
		{
			// Inclusion volume
			//res : old : final 
			//0   : 0      : 00
			//0   : 1      : 01
			//1   : 0      : 01
			//1   : 1      : 01
			
			// if (1<=st) st=1; else st=0;
			glcache.StencilFunc(GL_LEQUAL,1,3);
			glcache.StencilOp(GL_ZERO, GL_ZERO, GL_REPLACE);
		}
		else
		{
			// Exclusion volume
			/*
				I've only seen a single game use it, so i guess it doesn't matter ? (Zombie revenge)
				(actually, i think there was also another, racing game)
			*/
<<<<<<< HEAD
=======

>>>>>>> 73f3378f
			// The initial value for exclusion volumes is 1 so we need to invert the result before and'ing.
			//res : old : final 
			//0   : 0   : 00
			//0   : 1   : 01
			//1   : 0   : 00
			//1   : 1   : 00

<<<<<<< HEAD
			// if (1 == st) st = 1; else st = 0;
			glcache.StencilFunc(GL_EQUAL, 1, 3);
			glcache.StencilOp(GL_ZERO, GL_ZERO, GL_KEEP);
=======
			//if (1 == st) st = 1; else st = 0;
			glStencilFunc(GL_EQUAL, 1, 3);
			glStencilOp(GL_ZERO,GL_KEEP,GL_KEEP);
#ifndef NO_STENCIL_WORKAROUND
			//Look @ comment above -- this looks like a driver bug
			glStencilOp(GL_ZERO,GL_KEEP,GL_REPLACE);
#endif
>>>>>>> 73f3378f
		}
	}
}


void SetupMainVBO()
{
#ifndef GLES
	glBindVertexArray(gl.vbo.vao);
#endif

	glBindBuffer(GL_ARRAY_BUFFER, gl.vbo.geometry); glCheck();
	glBindBuffer(GL_ELEMENT_ARRAY_BUFFER, gl.vbo.idxs); glCheck();

	//setup vertex buffers attrib pointers
	glEnableVertexAttribArray(VERTEX_POS_ARRAY); glCheck();
	glVertexAttribPointer(VERTEX_POS_ARRAY, 3, GL_FLOAT, GL_FALSE, sizeof(Vertex), (void*)offsetof(Vertex,x)); glCheck();

	glEnableVertexAttribArray(VERTEX_COL_BASE_ARRAY); glCheck();
	glVertexAttribPointer(VERTEX_COL_BASE_ARRAY, 4, GL_UNSIGNED_BYTE, GL_TRUE, sizeof(Vertex), (void*)offsetof(Vertex,col)); glCheck();

	glEnableVertexAttribArray(VERTEX_COL_OFFS_ARRAY); glCheck();
	glVertexAttribPointer(VERTEX_COL_OFFS_ARRAY, 4, GL_UNSIGNED_BYTE, GL_TRUE, sizeof(Vertex), (void*)offsetof(Vertex,spc)); glCheck();

	glEnableVertexAttribArray(VERTEX_UV_ARRAY); glCheck();
	glVertexAttribPointer(VERTEX_UV_ARRAY, 2, GL_FLOAT, GL_FALSE, sizeof(Vertex), (void*)offsetof(Vertex,u)); glCheck();
}

void SetupModvolVBO()
{
#ifndef GLES
	glBindVertexArray(gl.vbo.vao);
#endif

	glBindBuffer(GL_ARRAY_BUFFER, gl.vbo.modvols); glCheck();

	//setup vertex buffers attrib pointers
	glEnableVertexAttribArray(VERTEX_POS_ARRAY); glCheck();
	glVertexAttribPointer(VERTEX_POS_ARRAY, 3, GL_FLOAT, GL_FALSE, sizeof(float)*3, (void*)0); glCheck();

	glDisableVertexAttribArray(VERTEX_UV_ARRAY);
	glDisableVertexAttribArray(VERTEX_COL_OFFS_ARRAY);
	glDisableVertexAttribArray(VERTEX_COL_BASE_ARRAY);
}
void DrawModVols(int first, int count)
{
	if (count == 0 || pvrrc.modtrig.used() == 0)
		return;

	SetupModvolVBO();

	glcache.Enable(GL_BLEND);
	glcache.BlendFunc(GL_SRC_ALPHA, GL_ONE_MINUS_SRC_ALPHA);

	glcache.UseProgram(gl.modvol_shader.program);
	glUniform1f(gl.modvol_shader.sp_ShaderColor, 1 - FPU_SHAD_SCALE.scale_factor / 256.f);

	glcache.DepthMask(GL_FALSE);
	glcache.DepthFunc(GL_GREATER);

	if(0)
	{
		//simply draw the volumes -- for debugging
		SetCull(0);
		glDrawArrays(GL_TRIANGLES, first, count * 3);
		SetupMainVBO();
	}
	else
	{
		//Full emulation

		glColorMask(GL_FALSE, GL_FALSE, GL_FALSE, GL_FALSE);

		ModifierVolumeParam* params = &pvrrc.global_param_mvo.head()[first];

		int mod_base = -1;

<<<<<<< HEAD
		for (u32 cmv = 0; cmv < count; cmv++)
=======
		glColorMask(GL_FALSE,GL_FALSE,GL_FALSE,GL_FALSE);

		if ( 0 /* || GetAsyncKeyState(VK_F6)*/ )
		{
			//simple single level stencil
			glEnable(GL_STENCIL_TEST);
			glStencilFunc(GL_ALWAYS,0x1,0x1);
			glStencilOp(GL_KEEP,GL_KEEP,GL_INVERT);
#ifndef NO_STENCIL_WORKAROUND
			//looks like a driver bug
			glStencilOp(GL_KEEP,GL_KEEP,GL_INVERT);
#endif
			glStencilMask(0x1);
			SetCull(0);
			glDrawArrays(GL_TRIANGLES,0,pvrrc.modtrig.used()*3);
		}
		else if (true)
>>>>>>> 73f3378f
		{
			ModifierVolumeParam& param = params[cmv];

			if (param.count == 0)
				continue;

			u32 mv_mode = param.isp.DepthMode;

			if (mod_base == -1)
				mod_base = param.first;

			if (!param.isp.VolumeLast && mv_mode > 0)
				SetMVS_Mode(Or, param.isp);		// OR'ing (open volume or quad)
			else
				SetMVS_Mode(Xor, param.isp);	// XOR'ing (closed volume)

			glDrawArrays(GL_TRIANGLES, param.first * 3, param.count * 3);

			if (mv_mode == 1 || mv_mode == 2)
			{
				// Sum the area
				SetMVS_Mode(mv_mode == 1 ? Inclusion : Exclusion, param.isp);
				glDrawArrays(GL_TRIANGLES, mod_base * 3, (param.first + param.count - mod_base) * 3);
				mod_base = -1;
			}
		}
		//disable culling
		SetCull(0);
		//enable color writes
		glColorMask(GL_TRUE,GL_TRUE,GL_TRUE,GL_TRUE);

		//black out any stencil with '1'
		glcache.Enable(GL_BLEND);
		glcache.BlendFunc(GL_SRC_ALPHA,GL_ONE_MINUS_SRC_ALPHA);
		
		glcache.Enable(GL_STENCIL_TEST);
		glcache.StencilFunc(GL_EQUAL,0x81,0x81); //only pixels that are Modvol enabled, and in area 1
		
		//clear the stencil result bit
		glcache.StencilMask(0x3);    //write to lsb
		glcache.StencilOp(GL_ZERO,GL_ZERO,GL_ZERO);

		//don't do depth testing
		glcache.Disable(GL_DEPTH_TEST);

		SetupMainVBO();
		glDrawArrays(GL_TRIANGLE_STRIP,0,4);

		//Draw and blend
		//glDrawArrays(GL_TRIANGLES,pvrrc.modtrig.used(),2);

	}

	//restore states
	glcache.Enable(GL_DEPTH_TEST);
}

void DrawStrips()
{
	SetupMainVBO();
	//Draw the strips !

	//We use sampler 0
	glActiveTexture(GL_TEXTURE0);

	RenderPass previous_pass = {0};
    for (int render_pass = 0; render_pass < pvrrc.render_passes.used(); render_pass++) {
        const RenderPass& current_pass = pvrrc.render_passes.head()[render_pass];

<<<<<<< HEAD
		//initial state
		glcache.Enable(GL_DEPTH_TEST);
		glcache.DepthMask(GL_TRUE);
=======
	if (settings.rend.ModifierVolumes)
		DrawModVols();
>>>>>>> 73f3378f

		//Opaque
		DrawList<ListType_Opaque,false>(pvrrc.global_param_op, previous_pass.op_count, current_pass.op_count - previous_pass.op_count);

		//Alpha tested
		DrawList<ListType_Punch_Through,false>(pvrrc.global_param_pt, previous_pass.pt_count, current_pass.pt_count - previous_pass.pt_count);

		// Modifier volumes
		DrawModVols(previous_pass.mvo_count, current_pass.mvo_count - previous_pass.mvo_count);

		//Alpha blended
		{
			if (current_pass.autosort)
				GenSorted(previous_pass.tr_count, current_pass.tr_count - previous_pass.tr_count);

#if TRIG_SORT
			if (current_pass.autosort)
				DrawSorted(render_pass < pvrrc.render_passes.used() - 1);
			else
				DrawList<ListType_Translucent,false>(pvrrc.global_param_tr, previous_pass.tr_count, current_pass.tr_count - previous_pass.tr_count);
#else
			if (current_pass.autosort)
				SortPParams(previous_pass.tr_count, current_pass.tr_count - previous_pass.tr_count);
			DrawList<ListType_Translucent,true>(pvrrc.global_param_tr, previous_pass.tr_count, current_pass.tr_count - previous_pass.tr_count);
#endif
		}
		previous_pass = current_pass;
	}
}<|MERGE_RESOLUTION|>--- conflicted
+++ resolved
@@ -76,20 +76,9 @@
 
 s32 SetTileClip(u32 val, bool set)
 {
-<<<<<<< HEAD
-=======
 	if (!settings.rend.Clipping)
 		return 0;
 
-	/*
-	if (set)
-	{
-		if (cache.clipmode==val)
-			return clip_mode;
-		cache.clipmode=val;
-	}*/
-
->>>>>>> 73f3378f
 	u32 clipmode=val>>28;
 	s32 clip_mode;
 	if (clipmode<2)
@@ -117,7 +106,6 @@
 		return 0;
 	
 	if (set && clip_mode) {
-<<<<<<< HEAD
 		csx *= scale_x;
 		csy *= scale_y;
 		cex *= scale_x;
@@ -134,17 +122,6 @@
 			cey = cey * dc2s_scale_h;
 		}
 		glUniform4f(CurrentShader->pp_ClipTest, csx, csy, cex, cey);
-=======
-		csy = 480 - csy;
-		cey = 480 - cey;
-		float dc2s_scale_h = screen_height / 480.0f;
-		float ds2s_offs_x = (screen_width - dc2s_scale_h * 640) / 2;
-		csx = csx * dc2s_scale_h + ds2s_offs_x;
-		cex = cex * dc2s_scale_h + ds2s_offs_x;
-		csy = csy * dc2s_scale_h;
-		cey = cey * dc2s_scale_h;
-		glUniform4f(CurrentShader->pp_ClipTest, csx, cey, cex, csy);
->>>>>>> 73f3378f
 	}
 
 	return clip_mode;
@@ -189,15 +166,7 @@
 	
 	if (CurrentShader->program == -1)
 		CompilePipelineShader(CurrentShader);
-<<<<<<< HEAD
 	glcache.UseProgram(CurrentShader->program);
-=======
-	if (CurrentShader->program != cache.program)
-	{
-		cache.program=CurrentShader->program;
-		glUseProgram(CurrentShader->program);
-	}
->>>>>>> 73f3378f
 	SetTileClip(gp->tileclip,true);
 
 	//This bit control which pixels are affected
@@ -904,10 +873,6 @@
 				I've only seen a single game use it, so i guess it doesn't matter ? (Zombie revenge)
 				(actually, i think there was also another, racing game)
 			*/
-<<<<<<< HEAD
-=======
-
->>>>>>> 73f3378f
 			// The initial value for exclusion volumes is 1 so we need to invert the result before and'ing.
 			//res : old : final 
 			//0   : 0   : 00
@@ -915,19 +880,9 @@
 			//1   : 0   : 00
 			//1   : 1   : 00
 
-<<<<<<< HEAD
 			// if (1 == st) st = 1; else st = 0;
 			glcache.StencilFunc(GL_EQUAL, 1, 3);
 			glcache.StencilOp(GL_ZERO, GL_ZERO, GL_KEEP);
-=======
-			//if (1 == st) st = 1; else st = 0;
-			glStencilFunc(GL_EQUAL, 1, 3);
-			glStencilOp(GL_ZERO,GL_KEEP,GL_KEEP);
-#ifndef NO_STENCIL_WORKAROUND
-			//Look @ comment above -- this looks like a driver bug
-			glStencilOp(GL_ZERO,GL_KEEP,GL_REPLACE);
-#endif
->>>>>>> 73f3378f
 		}
 	}
 }
@@ -1005,27 +960,7 @@
 
 		int mod_base = -1;
 
-<<<<<<< HEAD
 		for (u32 cmv = 0; cmv < count; cmv++)
-=======
-		glColorMask(GL_FALSE,GL_FALSE,GL_FALSE,GL_FALSE);
-
-		if ( 0 /* || GetAsyncKeyState(VK_F6)*/ )
-		{
-			//simple single level stencil
-			glEnable(GL_STENCIL_TEST);
-			glStencilFunc(GL_ALWAYS,0x1,0x1);
-			glStencilOp(GL_KEEP,GL_KEEP,GL_INVERT);
-#ifndef NO_STENCIL_WORKAROUND
-			//looks like a driver bug
-			glStencilOp(GL_KEEP,GL_KEEP,GL_INVERT);
-#endif
-			glStencilMask(0x1);
-			SetCull(0);
-			glDrawArrays(GL_TRIANGLES,0,pvrrc.modtrig.used()*3);
-		}
-		else if (true)
->>>>>>> 73f3378f
 		{
 			ModifierVolumeParam& param = params[cmv];
 
@@ -1095,14 +1030,9 @@
     for (int render_pass = 0; render_pass < pvrrc.render_passes.used(); render_pass++) {
         const RenderPass& current_pass = pvrrc.render_passes.head()[render_pass];
 
-<<<<<<< HEAD
 		//initial state
 		glcache.Enable(GL_DEPTH_TEST);
 		glcache.DepthMask(GL_TRUE);
-=======
-	if (settings.rend.ModifierVolumes)
-		DrawModVols();
->>>>>>> 73f3378f
 
 		//Opaque
 		DrawList<ListType_Opaque,false>(pvrrc.global_param_op, previous_pass.op_count, current_pass.op_count - previous_pass.op_count);
@@ -1111,7 +1041,8 @@
 		DrawList<ListType_Punch_Through,false>(pvrrc.global_param_pt, previous_pass.pt_count, current_pass.pt_count - previous_pass.pt_count);
 
 		// Modifier volumes
-		DrawModVols(previous_pass.mvo_count, current_pass.mvo_count - previous_pass.mvo_count);
+		if (settings.rend.ModifierVolumes)
+			DrawModVols(previous_pass.mvo_count, current_pass.mvo_count - previous_pass.mvo_count);
 
 		//Alpha blended
 		{
