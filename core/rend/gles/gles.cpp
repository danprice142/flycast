#include <math.h>
#include <types.h>
#include "gles.h"
#include "rend/TexCache.h"
#include "cfg/cfg.h"

#ifdef TARGET_PANDORA
#include <unistd.h>
#include <fcntl.h>
#include <sys/ioctl.h>
#include <linux/fb.h>

#ifndef FBIO_WAITFORVSYNC
	#define FBIO_WAITFORVSYNC _IOW('F', 0x20, __u32)
#endif
int fbdev = -1;
#endif

#ifndef GLES
#if HOST_OS != OS_DARWIN
#include <GL3/gl3w.c>
#pragma comment(lib,"Opengl32.lib")
#endif
#endif

#ifndef GL_RED
#define GL_RED                            0x1903
#endif
#ifndef GL_MAJOR_VERSION
#define GL_MAJOR_VERSION                  0x821B
#endif

/*
GL|ES 2
Slower, smaller subset of gl2

*Optimisation notes*
Keep stuff in packed ints
Keep data as small as possible
Keep vertex programs as small as possible
The drivers more or less suck. Don't depend on dynamic allocation, or any 'complex' feature
as it is likely to be problematic/slow
Do we really want to enable striping joins?

*Design notes*
Follow same architecture as the d3d renderer for now
Render to texture, keep track of textures in GL memory
Direct flip to screen (no vlbank/fb emulation)
Do we really need a combining shader? it is needlessly expensive for openGL | ES
Render contexts
Free over time? we actually care about ram usage here?
Limit max resource size? for psp 48k verts worked just fine

FB:
Pixel clip, mapping

SPG/VO:
mapping

TA:
Tile clip

*/

#include "oslib/oslib.h"
#include "rend/rend.h"
#include "hw/pvr/Renderer_if.h"

void GenSorted();

float fb_scale_x,fb_scale_y;
float scale_x, scale_y;

#if 1

//Fragment and vertex shaders code
//pretty much 1:1 copy of the d3d ones for now
const char* VertexShaderSource =
"%s \n\
 \n\
#define TARGET_GL %s \n\
 \n\
#define GLES2 0 \n\
#define GLES3 1 \n\
#define GL2 2 \n\
#define GL3 3 \n\
 \n\
#if TARGET_GL == GLES2 || TARGET_GL == GL2 \n\
#define in attribute \n\
#define out varying \n\
#endif \n\
 \n\
/* Vertex constants*/  \n\
uniform highp vec4      scale; \n\
uniform highp vec4      depth_scale; \n\
/* Vertex input */ \n\
in highp vec4    in_pos; \n\
in lowp vec4     in_base; \n\
in lowp vec4     in_offs; \n\
in mediump vec2  in_uv; \n\
/* output */ \n\
out lowp vec4 vtx_base; \n\
out lowp vec4 vtx_offs; \n\
out mediump vec2 vtx_uv; \n\
void main() \n\
{ \n\
	vtx_base=in_base; \n\
	vtx_offs=in_offs; \n\
	vtx_uv=in_uv; \n\
	vec4 vpos=in_pos; \n\
	vpos.w=1.0/vpos.z;  \n\
#if TARGET_GL != GLES2 \n\
	if (vpos.w < 0.0) { \n\
		gl_Position = vec4(0.0, 0.0, 0.0, vpos.w); \n\
		return; \n\
	} \n\
	vpos.z = vpos.w; \n\
#else \n\
	vpos.z=depth_scale.x+depth_scale.y*vpos.w;  \n\
#endif \n\
	\n\
	vpos.xy=vpos.xy*scale.xy-scale.zw;  \n\
	vpos.xy*=vpos.w;  \n\
	gl_Position = vpos; \n\
}";


#else



const char* VertexShaderSource =
				""
				"/* Test Projection Matrix */"
				""
				"uniform highp mat4  Projection;"
				""
				""
				"/* Vertex constants */"
				""
				"uniform highp float sp_FOG_DENSITY;"
				"uniform highp vec4  scale;"
				""
				"/* Vertex output */"
				""
				"attribute highp   vec4 in_pos;"
				"attribute lowp    vec4 in_base;"
				"attribute lowp    vec4 in_offs;"
				"attribute mediump vec2 in_uv;"
				""
				"/* Transformed input */"
				""
				"varying lowp    vec4 vtx_base;"
				"varying lowp    vec4 vtx_offs;"
				"varying mediump vec2 vtx_uv;"
				"varying highp   vec3 vtx_xyz;"
				""
				"void main()"
				"{"
				"  vtx_base = in_base;"
				"  vtx_offs = in_offs;"
				"  vtx_uv   = in_uv;"
				""
				"  vec4 vpos  = in_pos;"
				"  vtx_xyz.xy = vpos.xy; "
				"  vtx_xyz.z  = vpos.z*sp_FOG_DENSITY; "
				""
				"  vpos.w     = 1.0/vpos.z; "
				"  vpos.z    *= -scale.w; "
				"  vpos.xy    = vpos.xy*scale.xy-sign(scale.xy); "
				"  vpos.xy   *= vpos.w; "
				""
				"  gl_Position = vpos;"
			//	"  gl_Position = vpos * Projection;"
				"}"
				;


#endif

//0 - not in use
//1 - in use since the last frame
u8 rttInUse = 0;
u32 rttDepthCounter = 0;

/*

cp_AlphaTest 0 1        2 2
pp_ClipTestMode -1 0 1  3 6
pp_UseAlpha  0 1        2 12
pp_Texture 1
	pp_IgnoreTexA 0 1       2   2
	pp_ShadInstr 0 1 2 3    4   8
	pp_Offset 0 1           2   16
	pp_FogCtrl 0 1 2 3      4   64
pp_Texture 0
	pp_FogCtrl 0 2 3        4   4

pp_Texture: off -> 12*4=48 shaders
pp_Texture: on  -> 12*64=768 shaders
Total: 816 shaders

highp float fdecp(highp float flt,out highp float e)  \n\
{  \n\
	highp float lg2=log2(flt);  //ie , 2.5  \n\
	highp float frc=fract(lg2); //ie , 0.5  \n\
	e=lg2-frc;                  //ie , 2.5-0.5=2 (exp)  \n\
	return pow(2.0,frc);        //2^0.5 (manitsa)  \n\
}  \n\
lowp float fog_mode2(highp float invW)  \n\
{  \n\
	highp float foginvW=invW;  \n\
	foginvW=clamp(foginvW,1.0,255.0);  \n\
	  \n\
	highp float fogexp;                                 //0 ... 7  \n\
	highp float fogman=fdecp(foginvW, fogexp);          //[1,2) mantissa bits. that is 1.m  \n\
	  \n\
	highp float fogman_hi=fogman*16.0-16.0;             //[16,32) -16 -> [0,16)  \n\
	highp float fogman_idx=floor(fogman_hi);            //[0,15]  \n\
	highp float fogman_blend=fract(fogman_hi);          //[0,1) -- can also be fogman_idx-fogman_idx !  \n\
	highp float fog_idx_fr=fogexp*16.0+fogman_idx;      //[0,127]  \n\
	  \n\
	highp float fog_idx_pixel_fr=fog_idx_fr+0.5;  \n\
	highp float fog_idx_pixel_n=fog_idx_pixel_fr/128.0;//normalise to [0.5/128,127.5/128) coordinates  \n\
  \n\
	//fog is 128x1 texure  \n\
	lowp vec2 fog_coefs=texture2D(fog_table,vec2(fog_idx_pixel_n)).rg;  \n\
  \n\
	lowp float fog_coef=mix(fog_coefs.r,fog_coefs.g,fogman_blend);  \n\
	  \n\
	return fog_coef;  \n\
} \n\
*/

const char* PixelPipelineShader =
"%s \n\
 \n\
#define TARGET_GL %s \n\
\
#define cp_AlphaTest %d \n\
#define pp_ClipTestMode %d \n\
#define pp_UseAlpha %d \n\
#define pp_Texture %d \n\
#define pp_IgnoreTexA %d \n\
#define pp_ShadInstr %d \n\
#define pp_Offset %d \n\
#define pp_FogCtrl %d \n\
 \n\
#define GLES2 0 \n\
#define GLES3 1 \n\
#define GL2 2 \n\
#define GL3 3 \n\
 \n\
#if TARGET_GL == GLES3 \n\
out highp vec4 FragColor; \n\
#define gl_FragColor FragColor \n\
#define FOG_CHANNEL a \n\
#elif TARGET_GL == GL3 \n\
out highp vec4 FragColor; \n\
#define gl_FragColor FragColor \n\
#define FOG_CHANNEL r \n\
#else \n\
#define in varying \n\
#define texture texture2D \n\
#define FOG_CHANNEL a \n\
#endif \n\
 \n\
/* Shader program params*/ \n\
/* gles has no alpha test stage, so its emulated on the shader */ \n\
uniform lowp float cp_AlphaTestValue; \n\
uniform lowp vec4 pp_ClipTest; \n\
uniform lowp vec3 sp_FOG_COL_RAM,sp_FOG_COL_VERT; \n\
uniform highp float sp_FOG_DENSITY; \n\
uniform sampler2D tex,fog_table; \n\
/* Vertex input*/ \n\
in lowp vec4 vtx_base; \n\
in lowp vec4 vtx_offs; \n\
in mediump vec2 vtx_uv; \n\
lowp float fog_mode2(highp float w) \n\
{ \n\
	highp float z = clamp(w * sp_FOG_DENSITY, 1.0, 255.9999); \n\
	highp float exp = floor(log2(z)); \n\
	highp float m = z * 16.0 / pow(2.0, exp) - 16.0; \n\
	lowp float idx = floor(m) + exp * 16.0 + 0.5; \n\
	highp vec4 fog_coef = texture(fog_table, vec2(idx / 128.0, 0.75 - (m - floor(m)) / 2.0)); \n\
	return fog_coef.FOG_CHANNEL; \n\
} \n\
void main() \n\
{ \n\
	// Clip outside the box \n\
	#if pp_ClipTestMode==1 \n\
		if (gl_FragCoord.x < pp_ClipTest.x || gl_FragCoord.x > pp_ClipTest.z \n\
				|| gl_FragCoord.y < pp_ClipTest.y || gl_FragCoord.y > pp_ClipTest.w) \n\
			discard; \n\
	#endif \n\
	// Clip inside the box \n\
	#if pp_ClipTestMode==-1 \n\
		if (gl_FragCoord.x >= pp_ClipTest.x && gl_FragCoord.x <= pp_ClipTest.z \n\
				&& gl_FragCoord.y >= pp_ClipTest.y && gl_FragCoord.y <= pp_ClipTest.w) \n\
			discard; \n\
	#endif \n\
	\n\
	lowp vec4 color=vtx_base; \n\
	#if pp_UseAlpha==0 \n\
		color.a=1.0; \n\
	#endif\n\
	#if pp_FogCtrl==3 \n\
		color=vec4(sp_FOG_COL_RAM.rgb,fog_mode2(gl_FragCoord.w)); \n\
	#endif\n\
	#if pp_Texture==1 \n\
	{ \n\
		lowp vec4 texcol=texture(tex,vtx_uv); \n\
		\n\
		#if pp_IgnoreTexA==1 \n\
			texcol.a=1.0;	 \n\
		#endif\n\
		\n\
		#if pp_ShadInstr==0 \n\
		{ \n\
			color.rgb=texcol.rgb; \n\
			color.a=texcol.a; \n\
		} \n\
		#endif\n\
		#if pp_ShadInstr==1 \n\
		{ \n\
			color.rgb*=texcol.rgb; \n\
			color.a=texcol.a; \n\
		} \n\
		#endif\n\
		#if pp_ShadInstr==2 \n\
		{ \n\
			color.rgb=mix(color.rgb,texcol.rgb,texcol.a); \n\
		} \n\
		#endif\n\
		#if  pp_ShadInstr==3 \n\
		{ \n\
			color*=texcol; \n\
		} \n\
		#endif\n\
		\n\
		#if pp_Offset==1 \n\
		{ \n\
			color.rgb+=vtx_offs.rgb; \n\
			if (pp_FogCtrl==1) \n\
				color.rgb=mix(color.rgb,sp_FOG_COL_VERT.rgb,vtx_offs.a); \n\
		} \n\
		#endif\n\
	} \n\
	#endif\n\
	#if pp_FogCtrl==0 \n\
	{ \n\
		color.rgb=mix(color.rgb,sp_FOG_COL_RAM.rgb,fog_mode2(gl_FragCoord.w));  \n\
	} \n\
	#endif\n\
	#if cp_AlphaTest == 1 \n\
		color.a = floor(color.a * 255.0 + 0.5) / 255.0; // Fixes noised cars in Jet Grind Radio \n\
		if (cp_AlphaTestValue>color.a) \n\
			discard;\n\
		else \n\
			color.a = 1.0; \n\
	#endif  \n\
#if TARGET_GL != GLES2 \n\
	highp float w = gl_FragCoord.w * 100000.0; \n\
	gl_FragDepth = log2(1.0 + w) / 34.0; \n\
#endif \n\
	gl_FragColor=color; \n\
}";

const char* ModifierVolumeShader =
"%s \n\
 \n\
#define TARGET_GL %s \n\
 \n\
 \n\
#define GLES2 0 \n\
#define GLES3 1 \n\
#define GL2 2 \n\
#define GL3 3 \n\
 \n\
#if TARGET_GL != GLES2 && TARGET_GL != GL2 \n\
out highp vec4 FragColor; \n\
#define gl_FragColor FragColor \n\
#endif \n\
 \n\
uniform lowp float sp_ShaderColor; \n\
/* Vertex input*/ \n\
void main() \n\
{ \n\
#if TARGET_GL != GLES2 \n\
	highp float w = gl_FragCoord.w * 100000.0; \n\
	gl_FragDepth = log2(1.0 + w) / 34.0; \n\
#endif \n\
	gl_FragColor=vec4(0.0, 0.0, 0.0, sp_ShaderColor); \n\
}";

const char* OSD_Shader =
"%s \n\
 \n\
#define TARGET_GL %s \n\
 \n\
#define GLES2 0 \n\
#define GLES3 1 \n\
#define GL2 2 \n\
#define GL3 3 \n\
 \n\
#if TARGET_GL != GLES2 && TARGET_GL != GL2 \n\
out highp vec4 FragColor; \n\
#define gl_FragColor FragColor \n\
#else \n\
#define in varying \n\
#define texture texture2D \n\
#endif \n\
 \n\
in lowp vec4 vtx_base; \n\
in mediump vec2 vtx_uv; \n\
/* Vertex input*/ \n\
uniform sampler2D tex; \n\
void main() \n\
{ \n\
	mediump vec2 uv=vtx_uv; \n\
	uv.y=1.0-uv.y; \n\
	gl_FragColor=vtx_base*texture(tex,uv.st); \n\n\
}";

const char* FullscreenQuadVertexShader =
	"%s \n\
	\n\
	#define TARGET_GL %s \n\
	\n\
	#define GLES2 0 \n\
	#define GLES3 1 \n\
	#define GL2 2 \n\
	#define GL3 3 \n\
	\n\
	#if TARGET_GL == GLES2 || TARGET_GL == GL2 \n\
	#define in attribute \n\
	#define out varying \n\
	#endif \n\
	\n\
	in vec3 position; \n\
	in vec2 texture_coord; \n\
	\n\
	out vec2 vs_texture_coord; \n\
	\n\
	void main() \n\
	{ \n\
	    vs_texture_coord = texture_coord; \n\
	    gl_Position = vec4(position, 1); \n\
	}";

const char* FullscreenQuadFragmentShader =
	"%s \n\
	\n\
	#define TARGET_GL %s \n\
	\n\
	#define GLES2 0 \n\
	#define GLES3 1 \n\
	#define GL2 2 \n\
	#define GL3 3 \n\
	\n\
	#if TARGET_GL == GLES2 || TARGET_GL == GLES3 \n\
	precision mediump float; \n\
	#endif \n\
	\n\
	#if TARGET_GL != GLES2 && TARGET_GL != GL2 \n\
	out vec4 FragColor; \n\
	#define gl_FragColor FragColor \n\
	#else \n\
	#define in varying \n\
	#define texture texture2D \n\
	#endif \n\
	\n\
	uniform sampler2D texture_data; \n\
	\n\
	in vec2 vs_texture_coord; \n\
	\n\
	void main() \n\
	{ \n\
	    gl_FragColor = texture(texture_data, vs_texture_coord.st); \n\
	}";

gl_ctx gl;

int screen_width;
int screen_height;
GLuint fogTextureId;

<<<<<<< HEAD
bool isExtensionSupported(const char * name) {
	return strstr((const char *)glGetString(GL_EXTENSIONS), name) != NULL;
}
=======
GLFramebufferData fullscreenQuad;
>>>>>>> 3c8e1110

#if (HOST_OS != OS_DARWIN) && !defined(TARGET_NACL32)
#if defined(GLES) && !defined(USE_SDL)
	// Create a basic GLES context
	bool gl_init(void* wind, void* disp)
	{
	#if !defined(_ANDROID)
		gl.setup.native_wind=(EGLNativeWindowType)wind;
		gl.setup.native_disp=(EGLNativeDisplayType)disp;

		//try to get a display
		gl.setup.display = eglGetDisplay(gl.setup.native_disp);

		//if failed, get the default display (this will not happen in win32)
		if(gl.setup.display == EGL_NO_DISPLAY)
			gl.setup.display = eglGetDisplay((EGLNativeDisplayType) EGL_DEFAULT_DISPLAY);


		// Initialise EGL
		EGLint maj, min;
		if (!eglInitialize(gl.setup.display, &maj, &min))
		{
			printf("EGL Error: eglInitialize failed\n");
			return false;
		}

		printf("Info: EGL version %d.%d\n",maj,min);



		EGLint pi32ConfigAttribs[]  = { EGL_SURFACE_TYPE, EGL_WINDOW_BIT, EGL_RENDERABLE_TYPE, EGL_OPENGL_ES2_BIT , EGL_DEPTH_SIZE, 24, EGL_STENCIL_SIZE, 8, EGL_NONE };
		EGLint pi32ContextAttribs[] = { EGL_CONTEXT_CLIENT_VERSION, 2 , EGL_NONE };

		int num_config;

		EGLConfig config;
		if (!eglChooseConfig(gl.setup.display, pi32ConfigAttribs, &config, 1, &num_config) || (num_config != 1))
		{
			printf("EGL Error: eglChooseConfig failed\n");
			return false;
		}

		gl.setup.surface = eglCreateWindowSurface(gl.setup.display, config, (EGLNativeWindowType)wind, NULL);

		if (eglCheck())
			return false;

		eglBindAPI(EGL_OPENGL_ES_API);
		if (eglCheck())
			return false;

		gl.setup.context = eglCreateContext(gl.setup.display, config, NULL, pi32ContextAttribs);

		if (eglCheck())
			return false;

	#endif

		eglMakeCurrent(gl.setup.display, gl.setup.surface, gl.setup.surface, gl.setup.context);

		if (eglCheck())
			return false;

		EGLint w,h;
		eglQuerySurface(gl.setup.display, gl.setup.surface, EGL_WIDTH, &w);
		eglQuerySurface(gl.setup.display, gl.setup.surface, EGL_HEIGHT, &h);

		screen_width=w;
		screen_height=h;

		printf("EGL config: %p, %08X, %08X %dx%d\n",gl.setup.context,gl.setup.display,gl.setup.surface,w,h);
		return true;
	}

	void egl_stealcntx()
	{
		gl.setup.context=eglGetCurrentContext();
		gl.setup.display=eglGetCurrentDisplay();
		gl.setup.surface=eglGetCurrentSurface(EGL_DRAW);
	}

	//swap buffers
	void gl_swap()
	{
		#ifdef TARGET_PANDORA0
		if (fbdev >= 0)
		{
			int arg = 0;
			ioctl(fbdev,FBIO_WAITFORVSYNC,&arg);
		}
		#endif
		eglSwapBuffers(gl.setup.display, gl.setup.surface);
	}

	//destroy the gles context and free resources
	void gl_term()
	{
	#if HOST_OS==OS_WINDOWS
		ReleaseDC((HWND)gl.setup.native_wind,(HDC)gl.setup.native_disp);
	#endif
	#ifdef TARGET_PANDORA
		eglMakeCurrent( gl.setup.display, NULL, NULL, EGL_NO_CONTEXT );
		if (gl.setup.context)
			eglDestroyContext(gl.setup.display, gl.setup.context);
		if (gl.setup.surface)
			eglDestroySurface(gl.setup.display, gl.setup.surface);
		if (gl.setup.display)
			eglTerminate(gl.setup.display);
		if (fbdev>=0)
			close( fbdev );

		fbdev=-1;
		gl.setup.context=0;
		gl.setup.surface=0;
		gl.setup.display=0;
	#endif
	}
#else

	#if HOST_OS == OS_WINDOWS
		#define WGL_DRAW_TO_WINDOW_ARB         0x2001
		#define WGL_ACCELERATION_ARB           0x2003
		#define WGL_SWAP_METHOD_ARB            0x2007
		#define WGL_SUPPORT_OPENGL_ARB         0x2010
		#define WGL_DOUBLE_BUFFER_ARB          0x2011
		#define WGL_PIXEL_TYPE_ARB             0x2013
		#define WGL_COLOR_BITS_ARB             0x2014
		#define WGL_DEPTH_BITS_ARB             0x2022
		#define WGL_STENCIL_BITS_ARB           0x2023
		#define WGL_FULL_ACCELERATION_ARB      0x2027
		#define WGL_SWAP_EXCHANGE_ARB          0x2028
		#define WGL_TYPE_RGBA_ARB              0x202B
		#define WGL_CONTEXT_MAJOR_VERSION_ARB  0x2091
		#define WGL_CONTEXT_MINOR_VERSION_ARB  0x2092
		#define WGL_CONTEXT_FLAGS_ARB              0x2094

		#define		WGL_CONTEXT_PROFILE_MASK_ARB  0x9126
		#define 	WGL_CONTEXT_MAJOR_VERSION_ARB   0x2091
		#define 	WGL_CONTEXT_MINOR_VERSION_ARB   0x2092
		#define 	WGL_CONTEXT_LAYER_PLANE_ARB   0x2093
		#define 	WGL_CONTEXT_FLAGS_ARB   0x2094
		#define 	WGL_CONTEXT_DEBUG_BIT_ARB   0x0001
		#define 	WGL_CONTEXT_FORWARD_COMPATIBLE_BIT_ARB   0x0002
		#define 	ERROR_INVALID_VERSION_ARB   0x2095
		#define		WGL_CONTEXT_CORE_PROFILE_BIT_ARB 0x00000001

		typedef BOOL (WINAPI * PFNWGLCHOOSEPIXELFORMATARBPROC) (HDC hdc, const int *piAttribIList, const FLOAT *pfAttribFList, UINT nMaxFormats,
		                                                        int *piFormats, UINT *nNumFormats);
		typedef HGLRC (WINAPI * PFNWGLCREATECONTEXTATTRIBSARBPROC) (HDC hDC, HGLRC hShareContext, const int *attribList);
		typedef BOOL (WINAPI * PFNWGLSWAPINTERVALEXTPROC) (int interval);

		PFNWGLCHOOSEPIXELFORMATARBPROC wglChoosePixelFormatARB;
		PFNWGLCREATECONTEXTATTRIBSARBPROC wglCreateContextAttribsARB;
		PFNWGLSWAPINTERVALEXTPROC wglSwapIntervalEXT;


		HDC ourWindowHandleToDeviceContext;
		bool gl_init(void* hwnd, void* hdc)
		{
			PIXELFORMATDESCRIPTOR pfd =
		    {
		            sizeof(PIXELFORMATDESCRIPTOR),
		            1,
		            PFD_DRAW_TO_WINDOW | PFD_SUPPORT_OPENGL | PFD_DOUBLEBUFFER,    //Flags
		            PFD_TYPE_RGBA,            //The kind of framebuffer. RGBA or palette.
		            32,                        //Colordepth of the framebuffer.
		            0, 0, 0, 0, 0, 0,
		            0,
		            0,
		            0,
		            0, 0, 0, 0,
		            24,                        //Number of bits for the depthbuffer
		            8,                        //Number of bits for the stencilbuffer
		            0,                        //Number of Aux buffers in the framebuffer.
		            PFD_MAIN_PLANE,
		            0,
		            0, 0, 0
		    };

		    /*HDC*/ ourWindowHandleToDeviceContext = (HDC)hdc;//GetDC((HWND)hwnd);

		    int  letWindowsChooseThisPixelFormat;
		    letWindowsChooseThisPixelFormat = ChoosePixelFormat(ourWindowHandleToDeviceContext, &pfd);
		    SetPixelFormat(ourWindowHandleToDeviceContext,letWindowsChooseThisPixelFormat, &pfd);

		    HGLRC ourOpenGLRenderingContext = wglCreateContext(ourWindowHandleToDeviceContext);
		    wglMakeCurrent (ourWindowHandleToDeviceContext, ourOpenGLRenderingContext);

			bool rv = true;

			if (rv) {

				wglChoosePixelFormatARB = (PFNWGLCHOOSEPIXELFORMATARBPROC)wglGetProcAddress("wglChoosePixelFormatARB");
				if(!wglChoosePixelFormatARB)
				{
					return false;
				}

				wglCreateContextAttribsARB = (PFNWGLCREATECONTEXTATTRIBSARBPROC)wglGetProcAddress("wglCreateContextAttribsARB");
				if(!wglCreateContextAttribsARB)
				{
					return false;
				}

				wglSwapIntervalEXT = (PFNWGLSWAPINTERVALEXTPROC)wglGetProcAddress("wglSwapIntervalEXT");
				if(!wglSwapIntervalEXT)
				{
					return false;
				}

				int attribs[] =
		       {
		            WGL_CONTEXT_MAJOR_VERSION_ARB, 3,
		            WGL_CONTEXT_MINOR_VERSION_ARB, 1,
		            WGL_CONTEXT_FLAGS_ARB, WGL_CONTEXT_FORWARD_COMPATIBLE_BIT_ARB,
		            WGL_CONTEXT_PROFILE_MASK_ARB, WGL_CONTEXT_CORE_PROFILE_BIT_ARB,
		            0
		       };

				HGLRC m_hrc = wglCreateContextAttribsARB(ourWindowHandleToDeviceContext,0, attribs);

				if (m_hrc)
					wglMakeCurrent(ourWindowHandleToDeviceContext,m_hrc);
				else
					rv = false;

				wglDeleteContext(ourOpenGLRenderingContext);
			}

			if (rv) {
				rv = gl3wInit() != -1 && gl3wIsSupported(3, 1);
			}

			RECT r;
			GetClientRect((HWND)hwnd, &r);
			screen_width = r.right - r.left;
			screen_height = r.bottom - r.top;

			return rv;
		}
		#include <Wingdi.h>
		void gl_swap()
		{
			wglSwapLayerBuffers(ourWindowHandleToDeviceContext,WGL_SWAP_MAIN_PLANE);
			//SwapBuffers(ourWindowHandleToDeviceContext);
		}
	#else
		#if defined(SUPPORT_X11)
			//! windows && X11
			//let's assume glx for now

			#include <X11/X.h>
			#include <X11/Xlib.h>
			#include <GL/gl.h>
			#include <GL/glx.h>


			bool gl_init(void* wind, void* disp)
			{
				extern void* x11_glc;

				glXMakeCurrent((Display*)libPvr_GetRenderSurface(),
					(GLXDrawable)libPvr_GetRenderTarget(),
					(GLXContext)x11_glc);

				screen_width = 640;
				screen_height = 480;
				return gl3wInit() != -1 && gl3wIsSupported(3, 1);
			}

			void gl_swap()
			{
				glXSwapBuffers((Display*)libPvr_GetRenderSurface(), (GLXDrawable)libPvr_GetRenderTarget());

				Window win;
				int temp;
				unsigned int tempu, new_w, new_h;
				XGetGeometry((Display*)libPvr_GetRenderSurface(), (GLXDrawable)libPvr_GetRenderTarget(),
							&win, &temp, &temp, &new_w, &new_h,&tempu,&tempu);

				//if resized, clear up the draw buffers, to avoid out-of-draw-area junk data
				if (new_w != screen_width || new_h != screen_height) {
					screen_width = new_w;
					screen_height = new_h;
				}

				#if 0
					//handy to debug really stupid render-not-working issues ...

					glClearColor( 0, 0.5, 1, 1 );
					glClear( GL_COLOR_BUFFER_BIT );
					glXSwapBuffers((Display*)libPvr_GetRenderSurface(), (GLXDrawable)libPvr_GetRenderTarget());


					glClearColor ( 1, 0.5, 0, 1 );
					glClear ( GL_COLOR_BUFFER_BIT );
					glXSwapBuffers((Display*)libPvr_GetRenderSurface(), (GLXDrawable)libPvr_GetRenderTarget());
				#endif
			}
		#endif
	#endif
#endif

#endif

void findGLVersion()
{
	while (true)
		if (glGetError() == GL_NO_ERROR)
			break;
	glGetIntegerv(GL_MAJOR_VERSION, &gl.gl_major);
	if (glGetError() == GL_INVALID_ENUM)
		gl.gl_major = 2;
	const char *version = (const char *)glGetString(GL_VERSION);
	if (!strncmp(version, "OpenGL ES", 9))
	{
		gl.is_gles = true;
		if (gl.gl_major >= 3)
		{
			gl.gl_version = "GLES3";
			gl.glsl_version_header = "#version 300 es";
		}
		else
		{
			gl.gl_version = "GLES2";
			gl.glsl_version_header = "";
		}
		gl.fog_image_format = GL_ALPHA;
	}
	else
	{
		gl.is_gles = false;
		if (gl.gl_major >= 3)
		{
			gl.gl_version = "GL3";
			gl.glsl_version_header = "#version 130";
			gl.fog_image_format = GL_RED;
		}
		else
		{
			gl.gl_version = "GL2";
			gl.glsl_version_header = "#version 120";
			gl.fog_image_format = GL_ALPHA;
		}
	}
}

struct ShaderUniforms_t
{
	float PT_ALPHA;
	float scale_coefs[4];
	float depth_coefs[4];
	float fog_den_float;
	float ps_FOG_COL_RAM[3];
	float ps_FOG_COL_VERT[3];

	void Set(PipelineShader* s)
	{
		if (s->cp_AlphaTestValue!=-1)
			glUniform1f(s->cp_AlphaTestValue,PT_ALPHA);

		if (s->scale!=-1)
			glUniform4fv( s->scale, 1, scale_coefs);

		if (s->depth_scale!=-1)
			glUniform4fv( s->depth_scale, 1, depth_coefs);

		if (s->sp_FOG_DENSITY!=-1)
			glUniform1f( s->sp_FOG_DENSITY,fog_den_float);

		if (s->sp_FOG_COL_RAM!=-1)
			glUniform3fv( s->sp_FOG_COL_RAM, 1, ps_FOG_COL_RAM);

		if (s->sp_FOG_COL_VERT!=-1)
			glUniform3fv( s->sp_FOG_COL_VERT, 1, ps_FOG_COL_VERT);
	}

} ShaderUniforms;

GLuint gl_CompileShader(const char* shader,GLuint type)
{
	GLint result;
	GLint compile_log_len;
	GLuint rv=glCreateShader(type);
	glShaderSource(rv, 1,&shader, NULL);
	glCompileShader(rv);

	//lets see if it compiled ...
	glGetShaderiv(rv, GL_COMPILE_STATUS, &result);
	glGetShaderiv(rv, GL_INFO_LOG_LENGTH, &compile_log_len);

	if (!result && compile_log_len>0)
	{
		char* compile_log=(char*)malloc(compile_log_len);
		*compile_log=0;

		glGetShaderInfoLog(rv, compile_log_len, &compile_log_len, compile_log);
		if (type == GL_VERTEX_SHADER) {
			printf("Vertex shader: %s \n%s\n", result ? "compiled!" : "failed to compile", compile_log);
		}
		else if (type == GL_FRAGMENT_SHADER) {
			printf("Fragment shader: %s \n%s\n", result ? "compiled!" : "failed to compile", compile_log);
		}
		else {
			printf("Shader: %s \n%s\n", result ? "compiled!" : "failed to compile", compile_log);
		}

		free(compile_log);
	}

	return rv;
}

GLuint gl_CompileAndLink(
	const char* VertexShader,
	const char* FragmentShader,
	void (*bindAttribLocationCallback)(GLuint) = NULL)
{
	//create shaders
	GLuint vs=gl_CompileShader(VertexShader ,GL_VERTEX_SHADER);
	GLuint ps=gl_CompileShader(FragmentShader ,GL_FRAGMENT_SHADER);

	GLuint program = glCreateProgram();
	glAttachShader(program, vs);
	glAttachShader(program, ps);

	if (bindAttribLocationCallback != NULL) {
		bindAttribLocationCallback(program);
	}

	glLinkProgram(program);

	GLint result;
	glGetProgramiv(program, GL_LINK_STATUS, &result);


	GLint compile_log_len;
	glGetProgramiv(program, GL_INFO_LOG_LENGTH, &compile_log_len);

	if (!result && compile_log_len>0)
	{
		compile_log_len+= 1024;
		char* compile_log=(char*)malloc(compile_log_len);
		*compile_log=0;

		glGetProgramInfoLog(program, compile_log_len, &compile_log_len, compile_log);
		printf("Shader linking: %s \n (%d bytes), - %s -\n",result?"linked":"failed to link", compile_log_len,compile_log);

		free(compile_log);
		die("shader compile fail\n");
	}

	glDetachShader(program, vs);
	glDetachShader(program, ps);
	glDeleteShader(vs);
	glDeleteShader(ps);

	glUseProgram(program);

	verify(glIsProgram(program));

	return program;
}

int GetProgramID(u32 cp_AlphaTest, u32 pp_ClipTestMode,
							u32 pp_Texture, u32 pp_UseAlpha, u32 pp_IgnoreTexA, u32 pp_ShadInstr, u32 pp_Offset,
							u32 pp_FogCtrl)
{
	u32 rv=0;

	rv|=pp_ClipTestMode;
	rv<<=1; rv|=cp_AlphaTest;
	rv<<=1; rv|=pp_Texture;
	rv<<=1; rv|=pp_UseAlpha;
	rv<<=1; rv|=pp_IgnoreTexA;
	rv<<=2; rv|=pp_ShadInstr;
	rv<<=1; rv|=pp_Offset;
	rv<<=2; rv|=pp_FogCtrl;

	return rv;
}

void generateFullscreenQuadVertices() {
	const u32 verticesNumber = 4;
	const u32 indicesNumber = 6;

	const float3 quadPositions[] =
		{
			{  1.0f,  1.0f, 0.0f },
			{ -1.0f,  1.0f, 0.0f },
			{ -1.0f, -1.0f, 0.0f },
			{  1.0f, -1.0f, 0.0f },
		};
	if (!fullscreenQuad.positionsBuffer) {
		glGenBuffers(1, &fullscreenQuad.positionsBuffer);
	}
	glBindBuffer(GL_ARRAY_BUFFER, fullscreenQuad.positionsBuffer);
	glBufferData(GL_ARRAY_BUFFER, sizeof(float3) * verticesNumber, quadPositions, GL_STATIC_DRAW);

	const float2 quadTexcoords[] =
		{
			{ 1.0f, 1.0f },
			{ 0.0f, 1.0f },
			{ 0.0f, 0.0f },
			{ 1.0f, 0.0f },
		};
	if (!fullscreenQuad.texcoordsBuffer) {
		glGenBuffers(1, &fullscreenQuad.texcoordsBuffer);
	}
	glBindBuffer(GL_ARRAY_BUFFER, fullscreenQuad.texcoordsBuffer);
	glBufferData(GL_ARRAY_BUFFER, sizeof(float2) * verticesNumber, quadTexcoords, GL_STATIC_DRAW);

	const u8 quadIndices[] =
		{
			0, 1, 2,
			0, 2, 3,
		};
	if (!fullscreenQuad.indexBuffer) {
		glGenBuffers(1, &fullscreenQuad.indexBuffer);
	}
	glBindBuffer(GL_ELEMENT_ARRAY_BUFFER, fullscreenQuad.indexBuffer);
	glBufferData(GL_ELEMENT_ARRAY_BUFFER, sizeof(u8) * indicesNumber, quadIndices, GL_STATIC_DRAW);

	// Unbind
	glBindBuffer(GL_ARRAY_BUFFER, 0);
	glBindBuffer(GL_ELEMENT_ARRAY_BUFFER, 0);
}

void bindDefaultAttribLocations(GLuint program)
{
	//bind vertex attribute to vbo inputs
	glBindAttribLocation(program, VERTEX_POS_ARRAY,      "in_pos");
	glBindAttribLocation(program, VERTEX_COL_BASE_ARRAY, "in_base");
	glBindAttribLocation(program, VERTEX_COL_OFFS_ARRAY, "in_offs");
	glBindAttribLocation(program, VERTEX_UV_ARRAY,       "in_uv");

#ifndef GLES
	glBindFragDataLocation(program, 0, "FragColor");
#endif
}

bool CompilePipelineShader(	PipelineShader* s)
{
	char pshader[8192];
	char vshader[8192];

	sprintf(pshader,PixelPipelineShader, gl.glsl_version_header, gl.gl_version,
                s->cp_AlphaTest,s->pp_ClipTestMode,s->pp_UseAlpha,
                s->pp_Texture,s->pp_IgnoreTexA,s->pp_ShadInstr,s->pp_Offset,s->pp_FogCtrl);

	sprintf(vshader,VertexShaderSource, gl.glsl_version_header, gl.gl_version);
	s->program = gl_CompileAndLink(vshader, pshader, bindDefaultAttribLocations);

	//setup texture 0 as the input for the shader
	GLuint gu=glGetUniformLocation(s->program, "tex");
	if (s->pp_Texture==1)
		glUniform1i(gu,0);

	//get the uniform locations
	s->scale	            = glGetUniformLocation(s->program, "scale");
	s->depth_scale      = glGetUniformLocation(s->program, "depth_scale");


	s->pp_ClipTest      = glGetUniformLocation(s->program, "pp_ClipTest");

	s->sp_FOG_DENSITY   = glGetUniformLocation(s->program, "sp_FOG_DENSITY");

	s->cp_AlphaTestValue= glGetUniformLocation(s->program, "cp_AlphaTestValue");

	//FOG_COL_RAM,FOG_COL_VERT,FOG_DENSITY;
	if (s->pp_FogCtrl==1 && s->pp_Texture==1)
		s->sp_FOG_COL_VERT=glGetUniformLocation(s->program, "sp_FOG_COL_VERT");
	else
		s->sp_FOG_COL_VERT=-1;
	if (s->pp_FogCtrl==0 || s->pp_FogCtrl==3)
	{
		s->sp_FOG_COL_RAM=glGetUniformLocation(s->program, "sp_FOG_COL_RAM");
	}
	else
	{
		s->sp_FOG_COL_RAM=-1;
	}
	// Setup texture 1 as the fog table
	gu = glGetUniformLocation(s->program, "fog_table");
	if (gu != -1)
		glUniform1i(gu, 1);

	ShaderUniforms.Set(s);

	return glIsProgram(s->program)==GL_TRUE;
}

GLuint osd_tex;
#ifdef TARGET_PANDORA
GLuint osd_font;
#endif

bool gl_create_resources()
{

#ifndef GLES
	//create vao
	//This is really not "proper", vaos are supposed to be defined once
	//i keep updating the same one to make the es2 code work in 3.1 context
	glGenVertexArrays(1, &gl.vbo.vao);
#endif

	//create vbos
	glGenBuffers(1, &gl.vbo.geometry);
	glGenBuffers(1, &gl.vbo.modvols);
	glGenBuffers(1, &gl.vbo.idxs);
	glGenBuffers(1, &gl.vbo.idxs2);

	memset(gl.pogram_table,0,sizeof(gl.pogram_table));

	PipelineShader* dshader=0;
	u32 compile=0;
#define forl(name,max) for(u32 name=0;name<=max;name++)
	forl(cp_AlphaTest,1)
	{
		forl(pp_ClipTestMode,2)
		{
			forl(pp_UseAlpha,1)
			{
				forl(pp_Texture,1)
				{
					forl(pp_FogCtrl,3)
					{
						forl(pp_IgnoreTexA,1)
						{
							forl(pp_ShadInstr,3)
							{
								forl(pp_Offset,1)
								{
									dshader=&gl.pogram_table[GetProgramID(cp_AlphaTest,pp_ClipTestMode,pp_Texture,pp_UseAlpha,pp_IgnoreTexA,
															pp_ShadInstr,pp_Offset,pp_FogCtrl)];

									dshader->cp_AlphaTest = cp_AlphaTest;
									dshader->pp_ClipTestMode = pp_ClipTestMode-1;
									dshader->pp_Texture = pp_Texture;
									dshader->pp_UseAlpha = pp_UseAlpha;
									dshader->pp_IgnoreTexA = pp_IgnoreTexA;
									dshader->pp_ShadInstr = pp_ShadInstr;
									dshader->pp_Offset = pp_Offset;
									dshader->pp_FogCtrl = pp_FogCtrl;
									dshader->program = -1;
								}
							}
						}
					}
				}
			}
		}
	}

	findGLVersion();

	const u32 maxShaderSize = 8192;
	char vshader[maxShaderSize];
	sprintf(vshader, VertexShaderSource, gl.glsl_version_header, gl.gl_version);
	char fshader[maxShaderSize];
	sprintf(fshader, ModifierVolumeShader, gl.glsl_version_header, gl.gl_version);

	gl.modvol_shader.program = gl_CompileAndLink(vshader, fshader, bindDefaultAttribLocations);

	gl.modvol_shader.scale          = glGetUniformLocation(gl.modvol_shader.program, "scale");
	gl.modvol_shader.sp_ShaderColor = glGetUniformLocation(gl.modvol_shader.program, "sp_ShaderColor");
	gl.modvol_shader.depth_scale    = glGetUniformLocation(gl.modvol_shader.program, "depth_scale");

	sprintf(fshader, OSD_Shader,  gl.glsl_version_header, gl.gl_version);
	gl.OSD_SHADER.program = gl_CompileAndLink(vshader, fshader, bindDefaultAttribLocations);

	printf("OSD: %d\n",gl.OSD_SHADER.program);
	gl.OSD_SHADER.scale=glGetUniformLocation(gl.OSD_SHADER.program, "scale");
	gl.OSD_SHADER.depth_scale=glGetUniformLocation(gl.OSD_SHADER.program, "depth_scale");
	glUniform1i(glGetUniformLocation(gl.OSD_SHADER.program, "tex"),0);		//bind osd texture to slot 0

	if ((settings.rend.VerticalResolution != 100 || settings.rend.HorizontalResolution != 100) && !gl.fullscreenQuadShader) {
		sprintf(vshader, FullscreenQuadVertexShader, gl.glsl_version_header, gl.gl_version);
		sprintf(fshader, FullscreenQuadFragmentShader,  gl.glsl_version_header, gl.gl_version);
		gl.fullscreenQuadShader = gl_CompileAndLink(vshader, fshader);
		generateFullscreenQuadVertices();
	}

	//#define PRECOMPILE_SHADERS
	#ifdef PRECOMPILE_SHADERS
	for (u32 i=0;i<sizeof(gl.pogram_table)/sizeof(gl.pogram_table[0]);i++)
	{
		if (!CompilePipelineShader(	&gl.pogram_table[i] ))
			return false;
	}
	#endif

	int w, h;
	osd_tex=loadPNG(get_readonly_data_path("/data/buttons.png"),w,h);
#ifdef TARGET_PANDORA
	osd_font=loadPNG(get_readonly_data_path("/font2.png"),w,h);
#endif

	return true;
}

bool gl_init(void* wind, void* disp);

//swap buffers
void gl_swap();
//destroy the gles context and free resources
void gl_term();

GLuint gl_CompileShader(const char* shader,GLuint type);

bool gl_create_resources();

//setup
bool gles_init()
{

	if (!gl_init((void*)libPvr_GetRenderTarget(),
		         (void*)libPvr_GetRenderSurface()))
			return false;

	if (!gl_create_resources())
		return false;

	InitShadowCircle();

#if defined(GLES) && HOST_OS != OS_DARWIN && !defined(TARGET_NACL32)
	#ifdef TARGET_PANDORA
	fbdev=open("/dev/fb0", O_RDONLY);
	#else
	eglSwapInterval(gl.setup.display,1);
	#endif
#endif

	//clean up all buffers ...
	for (int i=0;i<10;i++)
	{
		glClearColor(0.f, 0.f, 0.f, 0.f);
		glClear(GL_COLOR_BUFFER_BIT);
		gl_swap();
	}

	return true;
}

bool isExtensionSupported(const char * name) {
	if (!strstr((const char *)glGetString(GL_EXTENSIONS), name)) {
		return false;
	}
	return true;
}

void UpdateFogTexture(u8 *fog_table, GLenum texture_slot, GLint fog_image_format)
{
	glActiveTexture(texture_slot);
	if (fogTextureId == 0)
	{
		glGenTextures(1, &fogTextureId);
		glBindTexture(GL_TEXTURE_2D, fogTextureId);
		glTexParameteri(GL_TEXTURE_2D, GL_TEXTURE_MIN_FILTER, GL_LINEAR);
		glTexParameteri(GL_TEXTURE_2D, GL_TEXTURE_MAG_FILTER, GL_LINEAR);
		glTexParameteri(GL_TEXTURE_2D, GL_TEXTURE_WRAP_S, GL_CLAMP_TO_EDGE);
		glTexParameteri(GL_TEXTURE_2D, GL_TEXTURE_WRAP_T, GL_CLAMP_TO_EDGE);
	}
	else
		glBindTexture(GL_TEXTURE_2D, fogTextureId);

	u8 temp_tex_buffer[256];
	for (int i = 0; i < 128; i++)
	{
		temp_tex_buffer[i] = fog_table[i * 4];
		temp_tex_buffer[i + 128] = fog_table[i * 4 + 1];
	}
    glPixelStorei(GL_UNPACK_ALIGNMENT, 1);
	glTexImage2D(GL_TEXTURE_2D, 0, fog_image_format, 128, 2, 0, fog_image_format, GL_UNSIGNED_BYTE, temp_tex_buffer);
	glCheck();

	glActiveTexture(GL_TEXTURE0);
}


extern u16 kcode[4];
extern u8 rt[4],lt[4];

#define key_CONT_C           (1 << 0)
#define key_CONT_B           (1 << 1)
#define key_CONT_A           (1 << 2)
#define key_CONT_START       (1 << 3)
#define key_CONT_DPAD_UP     (1 << 4)
#define key_CONT_DPAD_DOWN   (1 << 5)
#define key_CONT_DPAD_LEFT   (1 << 6)
#define key_CONT_DPAD_RIGHT  (1 << 7)
#define key_CONT_Z           (1 << 8)
#define key_CONT_Y           (1 << 9)
#define key_CONT_X           (1 << 10)
#define key_CONT_D           (1 << 11)
#define key_CONT_DPAD2_UP    (1 << 12)
#define key_CONT_DPAD2_DOWN  (1 << 13)
#define key_CONT_DPAD2_LEFT  (1 << 14)
#define key_CONT_DPAD2_RIGHT (1 << 15)

u32 osd_base;
u32 osd_count;


#if defined(_ANDROID)
extern float vjoy_pos[14][8];
#else

float vjoy_pos[14][8]=
{
	{24+0,24+64,64,64},     //LEFT
	{24+64,24+0,64,64},     //UP
	{24+128,24+64,64,64},   //RIGHT
	{24+64,24+128,64,64},   //DOWN

	{440+0,280+64,64,64},   //X
	{440+64,280+0,64,64},   //Y
	{440+128,280+64,64,64}, //B
	{440+64,280+128,64,64}, //A

	{320-32,360+32,64,64},  //Start

	{440,200,90,64},        //RT
	{542,200,90,64},        //LT

	{-24,128+224,128,128},  //ANALOG_RING
	{96,320,64,64},         //ANALOG_POINT
	{1}
};
#endif // !_ANDROID

float vjoy_sz[2][14] = {
	{ 64,64,64,64, 64,64,64,64, 64, 90,90, 128, 64 },
	{ 64,64,64,64, 64,64,64,64, 64, 64,64, 128, 64 },
};

static void DrawButton(float* xy, u32 state)
{
	Vertex vtx;

	vtx.z=1;

	float x=xy[0] * scale_x;
	float y=xy[1] * scale_y;
	float w=xy[2] * scale_x;
	float h=xy[3] * scale_y;

	vtx.col[0]=vtx.col[1]=vtx.col[2]=(0x7F-0x40*state/255)*vjoy_pos[13][0];

	vtx.col[3]=0xA0*vjoy_pos[13][4];

	vjoy_pos[13][4]+=(vjoy_pos[13][0]-vjoy_pos[13][4])/2;



	vtx.x=x; vtx.y=y;
	vtx.u=xy[4]; vtx.v=xy[5];
	*pvrrc.verts.Append()=vtx;

	vtx.x=x+w; vtx.y=y;
	vtx.u=xy[6]; vtx.v=xy[5];
	*pvrrc.verts.Append()=vtx;

	vtx.x=x; vtx.y=y+h;
	vtx.u=xy[4]; vtx.v=xy[7];
	*pvrrc.verts.Append()=vtx;

	vtx.x=x+w; vtx.y=y+h;
	vtx.u=xy[6]; vtx.v=xy[7];
	*pvrrc.verts.Append()=vtx;

	osd_count+=4;
}

static void ClearBG()
{

}


void DrawButton2(float* xy, bool state) { DrawButton(xy,state?0:255); }
#ifdef TARGET_PANDORA
static void DrawCenteredText(float yy, float scale, int transparency, const char* text)
// Draw a centered text. Font is loaded from font2.png file. Each char is 16*16 size, so scale it down so it's not too big
// Transparency 255=opaque, 0=not visible
{
  Vertex vtx;

  vtx.z=1;

  float w=float(strlen(text)*14)*scale;

  float x=320-w/2.0f;
  float y=yy;
  float h=16.0f*scale;
  w=14.0f*scale;
  float step=32.0f/512.0f;
  float step2=4.0f/512.0f;

  if (transparency<0) transparency=0;
  if (transparency>255) transparency=255;

  for (int i=0; i<strlen(text); i++) {
    int c=text[i];
    float u=float(c%16);
    float v=float(c/16);

    vtx.col[0]=vtx.col[1]=vtx.col[2]=255;
    vtx.col[3]=transparency;

    vtx.x=x; vtx.y=y;
    vtx.u=u*step+step2; vtx.v=v*step+step2;
    *pvrrc.verts.Append()=vtx;

    vtx.x=x+w; vtx.y=y;
    vtx.u=u*step+step-step2; vtx.v=v*step+step2;
    *pvrrc.verts.Append()=vtx;

    vtx.x=x; vtx.y=y+h;
    vtx.u=u*step+step2; vtx.v=v*step+step-step2;
    *pvrrc.verts.Append()=vtx;

    vtx.x=x+w; vtx.y=y+h;
    vtx.u=u*step+step-step2; vtx.v=v*step+step-step2;
    *pvrrc.verts.Append()=vtx;

    x+=w;

    osd_count+=4;
  }
}
static void DrawRightedText(float yy, float scale, int transparency, const char* text)
// Draw a text right justified. Font is loaded from font2.png file. Each char is 16*16 size, so scale it down so it's not too big
// Transparency 255=opaque, 0=not visible
{
  Vertex vtx;

  vtx.z=1;

  float w=float(strlen(text)*14)*scale;

  float x=640-w;
  float y=yy;
  float h=16.0f*scale;
  w=14.0f*scale;
  float step=32.0f/512.0f;
  float step2=4.0f/512.0f;

  if (transparency<0) transparency=0;
  if (transparency>255) transparency=255;

  for (int i=0; i<strlen(text); i++) {
    int c=text[i];
    float u=float(c%16);
    float v=float(c/16);

    vtx.col[0]=vtx.col[1]=vtx.col[2]=255;
    vtx.col[3]=transparency;

    vtx.x=x; vtx.y=y;
    vtx.u=u*step+step2; vtx.v=v*step+step2;
    *pvrrc.verts.Append()=vtx;

    vtx.x=x+w; vtx.y=y;
    vtx.u=u*step+step-step2; vtx.v=v*step+step2;
    *pvrrc.verts.Append()=vtx;

    vtx.x=x; vtx.y=y+h;
    vtx.u=u*step+step2; vtx.v=v*step+step-step2;
    *pvrrc.verts.Append()=vtx;

    vtx.x=x+w; vtx.y=y+h;
    vtx.u=u*step+step-step2; vtx.v=v*step+step-step2;
    *pvrrc.verts.Append()=vtx;

    x+=w;

    osd_count+=4;
  }
}
#endif

#ifdef TARGET_PANDORA
char OSD_Info[128];
int  OSD_Delay=0;
char OSD_Counters[256];
int  OSD_Counter=0;
#endif

static void OSD_HOOK()
{
	osd_base=pvrrc.verts.used();
	osd_count=0;

	#ifndef TARGET_PANDORA
	DrawButton2(vjoy_pos[0],kcode[0]&key_CONT_DPAD_LEFT);
	DrawButton2(vjoy_pos[1],kcode[0]&key_CONT_DPAD_UP);
	DrawButton2(vjoy_pos[2],kcode[0]&key_CONT_DPAD_RIGHT);
	DrawButton2(vjoy_pos[3],kcode[0]&key_CONT_DPAD_DOWN);

	DrawButton2(vjoy_pos[4],kcode[0]&key_CONT_X);
	DrawButton2(vjoy_pos[5],kcode[0]&key_CONT_Y);
	DrawButton2(vjoy_pos[6],kcode[0]&key_CONT_B);
	DrawButton2(vjoy_pos[7],kcode[0]&key_CONT_A);

	DrawButton2(vjoy_pos[8],kcode[0]&key_CONT_START);

	DrawButton(vjoy_pos[9],lt[0]);

	DrawButton(vjoy_pos[10],rt[0]);

	DrawButton2(vjoy_pos[11],1);
	DrawButton2(vjoy_pos[12],0);
	#endif
	#ifdef TARGET_PANDORA
	  if (OSD_Delay) {
		DrawCenteredText(400, 1.0f, (OSD_Delay<255)?OSD_Delay:255, OSD_Info);
		OSD_Delay--;    //*TODO* Delay should be in ms, not in ticks...
	  }
	  if (OSD_Counter) {
		DrawRightedText(20, 1.0f, 255, OSD_Counters);
	  }
	#endif
}

extern GLuint osd_tex;
#ifdef TARGET_PANDORA
extern GLuint osd_font;
#endif

#define OSD_TEX_W 512
#define OSD_TEX_H 256

void OSD_DRAW()
{
	#ifndef TARGET_PANDORA
	if (osd_tex)
	{
		float u=0;
		float v=0;

		for (int i=0;i<13;i++)
		{
			//umin,vmin,umax,vmax
			vjoy_pos[i][4]=(u+1)/OSD_TEX_W;
			vjoy_pos[i][5]=(v+1)/OSD_TEX_H;

			vjoy_pos[i][6]=((u+vjoy_sz[0][i]-1))/OSD_TEX_W;
			vjoy_pos[i][7]=((v+vjoy_sz[1][i]-1))/OSD_TEX_H;

			u+=vjoy_sz[0][i];
			if (u>=OSD_TEX_W)
			{
				u-=OSD_TEX_W;
				v+=vjoy_sz[1][i];
			}
			//v+=vjoy_pos[i][3];
		}

		verify(glIsProgram(gl.OSD_SHADER.program));

		glBindTexture(GL_TEXTURE_2D,osd_tex);
		glUseProgram(gl.OSD_SHADER.program);

		//reset rendering scale
/*
		float dc_width=640;
		float dc_height=480;

		float dc2s_scale_h=screen_height/480.0f;
		float ds2s_offs_x=(screen_width-dc2s_scale_h*640)/2;

		//-1 -> too much to left
		ShaderUniforms.scale_coefs[0]=2.0f/(screen_width/dc2s_scale_h);
		ShaderUniforms.scale_coefs[1]=-2/dc_height;
		ShaderUniforms.scale_coefs[2]=1-2*ds2s_offs_x/(screen_width);
		ShaderUniforms.scale_coefs[3]=-1;

		glUniform4fv( gl.OSD_SHADER.scale, 1, ShaderUniforms.scale_coefs);
*/

		glEnable(GL_BLEND);
		glDisable(GL_DEPTH_TEST);
		glBlendFunc(GL_SRC_ALPHA, GL_ONE_MINUS_SRC_ALPHA);

		glDepthMask(false);
		glDepthFunc(GL_ALWAYS);

		glDisable(GL_CULL_FACE);
		glDisable(GL_SCISSOR_TEST);

		int dfa=osd_count/4;

		for (int i=0;i<dfa;i++)
			glDrawArrays(GL_TRIANGLE_STRIP,osd_base+i*4,4);
	}
#endif
#ifdef TARGET_PANDORA
  if (osd_font)
  {
    float u=0;
    float v=0;

    verify(glIsProgram(gl.OSD_SHADER.program));

	float dc_width=640;
	float dc_height=480;

	float dc2s_scale_h=screen_height/480.0f;
	float ds2s_offs_x=(screen_width-dc2s_scale_h*640)/2;


    glBindTexture(GL_TEXTURE_2D,osd_font);
    glUseProgram(gl.OSD_SHADER.program);

  /*
    //-1 -> too much to left
    ShaderUniforms.scale_coefs[0]=2.0f/(screen_width/dc2s_scale_h);
    ShaderUniforms.scale_coefs[1]=-2/dc_height;
    ShaderUniforms.scale_coefs[2]=1-2*ds2s_offs_x/(screen_width);
    ShaderUniforms.scale_coefs[3]=-1;

    glUniform4fv( gl.OSD_SHADER.scale, 1, ShaderUniforms.scale_coefs);
*/

    glEnable(GL_BLEND);
    glDisable(GL_DEPTH_TEST);
    glBlendFunc(GL_SRC_ALPHA, GL_ONE_MINUS_SRC_ALPHA);


    glDepthMask(false);
    glDepthFunc(GL_ALWAYS);


    glDisable(GL_CULL_FACE);
    glDisable(GL_SCISSOR_TEST);


    int dfa=osd_count/4;

   	for (int i=0;i<dfa;i++)
		glDrawArrays(GL_TRIANGLE_STRIP,osd_base+i*4,4);
 }
#endif
}

void fullscreenQuadCreateTemporaryFBO(float & screenToNativeXScale, float & screenToNativeYScale)
{
	// Generate and bind a render buffer which will become a depth buffer
	if (!fullscreenQuad.framebufferRenderbuffer) {
		glGenRenderbuffers(1, &fullscreenQuad.framebufferRenderbuffer);
		glBindRenderbuffer(GL_RENDERBUFFER, fullscreenQuad.framebufferRenderbuffer);
#ifdef GLES
		if (isExtensionSupported("GL_OES_packed_depth_stencil")) {
			glRenderbufferStorage(GL_RENDERBUFFER, GL_DEPTH24_STENCIL8_OES, screen_width, screen_height);
		}
		else if (isExtensionSupported("GL_OES_depth24")) {
			glRenderbufferStorage(GL_RENDERBUFFER, GL_DEPTH_COMPONENT24_OES, screen_width, screen_height);
		}
		else {
			glRenderbufferStorage(GL_RENDERBUFFER, GL_DEPTH_COMPONENT16, screen_width, screen_height);
		}
#else
		//OpenGL >= 3.0 is required
		glRenderbufferStorage(GL_RENDERBUFFER, GL_DEPTH24_STENCIL8, screen_width, screen_height);
#endif
	}

	// Create a texture for rendering to - may be a color render buffer as well
	if (!fullscreenQuad.framebufferTexture) {
		glGenTextures(1, &fullscreenQuad.framebufferTexture);
		glBindTexture(GL_TEXTURE_2D, fullscreenQuad.framebufferTexture);
		glTexParameteri(GL_TEXTURE_2D, GL_TEXTURE_MIN_FILTER, GL_LINEAR);
		glTexParameteri(GL_TEXTURE_2D, GL_TEXTURE_MAG_FILTER, GL_LINEAR);
		glTexParameteri(GL_TEXTURE_2D, GL_TEXTURE_WRAP_S, GL_CLAMP_TO_EDGE);
		glTexParameteri(GL_TEXTURE_2D, GL_TEXTURE_WRAP_T, GL_CLAMP_TO_EDGE);
		glTexImage2D(GL_TEXTURE_2D, 0, GL_RGBA, screen_width, screen_height, 0, GL_RGBA, GL_UNSIGNED_BYTE, 0);
	}

	// Create the object that will allow us to render to the aforementioned texture (one for every rtt texture address)
	if (!fullscreenQuad.framebuffer) {
		glGenFramebuffers(1, &fullscreenQuad.framebuffer);
		glBindFramebuffer(GL_FRAMEBUFFER, fullscreenQuad.framebuffer);
		glFramebufferTexture2D(GL_FRAMEBUFFER, GL_COLOR_ATTACHMENT0, GL_TEXTURE_2D, fullscreenQuad.framebufferTexture, 0);
		glFramebufferRenderbuffer(GL_FRAMEBUFFER, GL_DEPTH_ATTACHMENT, GL_RENDERBUFFER, fullscreenQuad.framebufferRenderbuffer);
#ifdef GLES
		if (isExtensionSupported("GL_OES_packed_depth_stencil")) {
			glFramebufferRenderbuffer(GL_FRAMEBUFFER, GL_STENCIL_ATTACHMENT, GL_RENDERBUFFER, fullscreenQuad.framebufferRenderbuffer);
		}
#else
		//OpenGL >= 3.0 is required
		glFramebufferRenderbuffer(GL_FRAMEBUFFER, GL_STENCIL_ATTACHMENT, GL_RENDERBUFFER, fullscreenQuad.framebufferRenderbuffer);
#endif
		GLuint uStatus = glCheckFramebufferStatus(GL_FRAMEBUFFER);
		verify(uStatus == GL_FRAMEBUFFER_COMPLETE);
	}
	else {
		glBindFramebuffer(GL_FRAMEBUFFER, fullscreenQuad.framebuffer);
	}

	glViewport(0, 0, screen_width * screenToNativeXScale, screen_height * screenToNativeYScale);
}

bool ProcessFrame(TA_context* ctx)
{
	if (ctx->rend.isRTT && settings.dreamcast.rttOption == Disabled)
	{
		return false;
	}

	ctx->rend_inuse.Lock();
	ctx->MarkRend();

	if (KillTex)
	{
		void killtex();
		killtex();
		printf("Texture cache cleared\n");
	}

	if (!ta_parse_vdrc(ctx))
		return false;

	CollectCleanup();

	return true;
}

bool RenderFrame()
{
	DoCleanup();

	bool is_rtt=pvrrc.isRTT;


	OSD_HOOK();

	//if (FrameCount&7) return;

	//Setup the matrix

	//TODO: Make this dynamic
	float vtx_min_fZ=0.f;	//pvrrc.fZ_min;
	float vtx_max_fZ=pvrrc.fZ_max;

	//sanitise the values, now with NaN detection (for omap)
	//0x49800000 is 1024*1024. Using integer math to avoid issues w/ infs and nans
	if ((s32&)vtx_max_fZ<0 || (u32&)vtx_max_fZ>0x49800000)
		vtx_max_fZ=10*1024;


	//add some extra range to avoid clipping border cases
	vtx_min_fZ*=0.98f;
	vtx_max_fZ*=1.001f;

	//calculate a projection so that it matches the pvr x,y setup, and
	//a) Z is linearly scaled between 0 ... 1
	//b) W is passed though for proper perspective calculations

	/*
	PowerVR coords:
	fx, fy (pixel coordinates)
	fz=1/w

	(as a note, fx=x*fz;fy=y*fz)

	Clip space
	-Wc .. Wc, xyz
	x: left-right, y: bottom-top
	NDC space
	-1 .. 1, xyz
	Window space:
	translated NDC (viewport, glDepth)

	Attributes:
	//this needs to be cleared up, been some time since I wrote my rasteriser and i'm starting
	//to forget/mixup stuff
	vaX         -> VS output
	iaX=vaX*W   -> value to be interpolated
	iaX',W'     -> interpolated values
	paX=iaX'/W' -> Per pixel interpolated value for attribute


	Proper mappings:
	Output from shader:
	W=1/fz
	x=fx*W -> maps to fx after perspective divide
	y=fy*W ->         fy   -//-
	z=-W for min, W for max. Needs to be linear.



	umodified W, perfect mapping:
	Z mapping:
	pz=z/W
	pz=z/(1/fz)
	pz=z*fz
	z=zt_s+zt_o
	pz=(zt_s+zt_o)*fz
	pz=zt_s*fz+zt_o*fz
	zt_s=scale
	zt_s=2/(max_fz-min_fz)
	zt_o*fz=-min_fz-1
	zt_o=(-min_fz-1)/fz == (-min_fz-1)*W


	x=fx/(fx_range/2)-1		//0 to max -> -1 to 1
	y=fy/(-fy_range/2)+1	//0 to max -> 1 to -1
	z=-min_fz*W + (zt_s-1)  //0 to +inf -> -1 to 1

	o=a*z+c
	1=a*z_max+c
	-1=a*z_min+c

	c=-a*z_min-1
	1=a*z_max-a*z_min-1
	2=a*(z_max-z_min)
	a=2/(z_max-z_min)
	*/

	//float B=2/(min_invW-max_invW);
	//float A=-B*max_invW+vnear;

	//these should be adjusted based on the current PVR scaling etc params
	float dc_width = 640;
	float dc_height = 480;
	float screenToNativeXScale = 1.0f;
	float screenToNativeYScale = 1.0f;

	if (settings.rend.HorizontalResolution >= 1 && settings.rend.HorizontalResolution < 100) {
		screenToNativeXScale = settings.rend.HorizontalResolution / 100.0f;
	}

	if (settings.rend.VerticalResolution >= 1 && settings.rend.VerticalResolution < 100) {
		screenToNativeYScale = settings.rend.VerticalResolution / 100.0f;
	}

	if (!is_rtt)
	{
		gcflip=0;
		dc_width=640;
		dc_height=480;
	}
	else
	{
		gcflip=1;

		dc_width =  FB_W_LINESTRIDE.stride ? FB_W_LINESTRIDE.stride * 4 : FB_X_CLIP.max - FB_X_CLIP.min + 1;
		dc_height  = FB_Y_CLIP.max - FB_Y_CLIP.min + 1;
	}

	scale_x = 1;
	scale_y = 1;

	float scissoring_scale_x = 1;

	if (!is_rtt)
	{
		scale_x=fb_scale_x;
		scale_y=fb_scale_y;

		//work out scaling parameters !
		//Pixel doubling is on VO, so it does not affect any pixel operations
		//A second scaling is used here for scissoring
		if (VO_CONTROL.pixel_double)
		{
			scissoring_scale_x = 0.5f;
			scale_x *= 0.5f;
		}

		if (SCALER_CTL.hscale)
		{
			scissoring_scale_x /= 2;
			scale_x*=2;
		}
	}


	dc_width  *= scale_x;
	dc_height *= scale_y;

	/*

	float vnear=0;
	float vfar =1;

	float max_invW=1/vtx_min_fZ;
	float min_invW=1/vtx_max_fZ;

	float B=vfar/(min_invW-max_invW);
	float A=-B*max_invW+vnear;


	GLfloat dmatrix[16] =
	{
		(2.f/dc_width)  ,0                ,-(640/dc_width)              ,0  ,
		0               ,-(2.f/dc_height) ,(480/dc_height)              ,0  ,
		0               ,0                ,A                            ,B  ,
		0               ,0                ,1                            ,0
	};

	glUniformMatrix4fv(gl.matrix, 1, GL_FALSE, dmatrix);

	*/

	/*
		Handle Dc to screen scaling
	*/
	float dc2s_scale_h = screen_height / 480.0;
	float ds2s_offs_x = (screen_width - dc2s_scale_h * 640.0) / 2;

	if (!is_rtt) {
		ShaderUniforms.scale_coefs[0] = 2.0f / (screen_width / dc2s_scale_h * scale_x);
		ShaderUniforms.scale_coefs[2] = 1 - 2 * ds2s_offs_x / screen_width;
	} else {
		if (dc_width == (FB_X_CLIP.max - FB_X_CLIP.min + 1)) {
			ShaderUniforms.scale_coefs[0] = 2.0f / (dc_width * scale_x);
		}
		else { //is stride
			ShaderUniforms.scale_coefs[0] = 2.0f / ((FB_X_CLIP.max - FB_X_CLIP.min + 1) * scale_x);
		}
		dc2s_scale_h = screen_width / dc_width;
		ds2s_offs_x = 0;
		ShaderUniforms.scale_coefs[2] = 1;
	}

	//-1 -> too much to left
	ShaderUniforms.scale_coefs[1]=(is_rtt?2:-2)/dc_height;
	ShaderUniforms.scale_coefs[3]=(is_rtt?1:-1);

	ShaderUniforms.depth_coefs[0]=2/(vtx_max_fZ-vtx_min_fZ);
	ShaderUniforms.depth_coefs[1]=-vtx_min_fZ-1;
	ShaderUniforms.depth_coefs[2]=0;
	ShaderUniforms.depth_coefs[3]=0;

	//printf("scale: %f, %f, %f, %f\n",scale_coefs[0],scale_coefs[1],scale_coefs[2],scale_coefs[3]);

	//VERT and RAM fog color constants
	u8* fog_colvert_bgra=(u8*)&FOG_COL_VERT;
	u8* fog_colram_bgra=(u8*)&FOG_COL_RAM;
	ShaderUniforms.ps_FOG_COL_VERT[0]=fog_colvert_bgra[2]/255.0f;
	ShaderUniforms.ps_FOG_COL_VERT[1]=fog_colvert_bgra[1]/255.0f;
	ShaderUniforms.ps_FOG_COL_VERT[2]=fog_colvert_bgra[0]/255.0f;

	ShaderUniforms.ps_FOG_COL_RAM[0]=fog_colram_bgra [2]/255.0f;
	ShaderUniforms.ps_FOG_COL_RAM[1]=fog_colram_bgra [1]/255.0f;
	ShaderUniforms.ps_FOG_COL_RAM[2]=fog_colram_bgra [0]/255.0f;

	//Fog density constant
	u8* fog_density=(u8*)&FOG_DENSITY;
	float fog_den_mant=fog_density[1]/128.0f;  //bit 7 -> x. bit, so [6:0] -> fraction -> /128
	s32 fog_den_exp=(s8)fog_density[0];
	ShaderUniforms.fog_den_float=fog_den_mant*powf(2.0f,fog_den_exp);

	if (fog_needs_update)
	{
		fog_needs_update = false;
		UpdateFogTexture((u8 *)FOG_TABLE, GL_TEXTURE1, gl.fog_image_format);
	}

	glUseProgram(gl.modvol_shader.program);

	glUniform4fv( gl.modvol_shader.scale, 1, ShaderUniforms.scale_coefs);
	glUniform4fv( gl.modvol_shader.depth_scale, 1, ShaderUniforms.depth_coefs);

	GLfloat td[4]={0.5,0,0,0};

	glUseProgram(gl.OSD_SHADER.program);
	glUniform4fv( gl.OSD_SHADER.scale, 1, ShaderUniforms.scale_coefs);
	glUniform4fv( gl.OSD_SHADER.depth_scale, 1, td);

	ShaderUniforms.PT_ALPHA=(PT_ALPHA_REF&0xFF)/255.0f;

	for (u32 i=0;i<sizeof(gl.pogram_table)/sizeof(gl.pogram_table[0]);i++)
	{
		PipelineShader* s=&gl.pogram_table[i];
		if (s->program == -1)
			continue;

		glUseProgram(s->program);

		ShaderUniforms.Set(s);
	}

	//setup render target first
	if (is_rtt)
	{
		const char * renderer = (char *)glGetString(GL_RENDERER);
		const char * adreno506Renderer = "Adreno (TM) 506";
		GLuint channels, format;
		switch(FB_W_CTRL.fb_packmode)
		{
		case 0: //0x0   0555 KRGB 16 bit  (default)	Bit 15 is the value of fb_kval[7].
			channels=GL_RGBA;
			// When using RGBA5551 format on Adreno 506, rendering is extremely slow
			// (probably by some internal format conversions), thus using GL_UNSIGNED_BYTE
			if (!strcmp(renderer, adreno506Renderer)) {
				format = GL_UNSIGNED_BYTE;
			}
			else {
				format = GL_UNSIGNED_SHORT_5_5_5_1;
			}
			break;

		case 1: //0x1   565 RGB 16 bit
			channels = GL_RGB;
			format = GL_UNSIGNED_SHORT_5_6_5;
			break;

		case 2: //0x2   4444 ARGB 16 bit
			channels = GL_RGBA;
			format = GL_UNSIGNED_SHORT_4_4_4_4;
			break;

		case 3://0x3    1555 ARGB 16 bit    The alpha value is determined by comparison with the value of fb_alpha_threshold.
			channels = GL_RGBA;
			// When using RGBA5551 format on Adreno 506, rendering is extremely slow
			// (probably by some internal format conversions), thus using GL_UNSIGNED_BYTE
			if (!strcmp(renderer, adreno506Renderer)) {
				format = GL_UNSIGNED_BYTE;
			}
			else {
				format = GL_UNSIGNED_SHORT_5_5_5_1;
			}
			break;

		case 4: //0x4   888 RGB 24 bit packed
		case 5: //0x5   0888 KRGB 32 bit    K is the value of fk_kval.
		case 6: //0x6   8888 ARGB 32 bit
		case 7: //7     invalid
		default:
			die("Not supported RTT format");
			return false;
		}

		if (rttInUse == 1) {
			rttDepthCounter++;
		}
		BindRTT(FB_W_SOF1 & VRAM_MASK, dc_width, dc_height, channels, format);
		rttInUse = 1;
	}
	else
	{
#if HOST_OS != OS_DARWIN
<<<<<<< HEAD
		if (rttInUse == 1) {
			ReadRTT();
			rttInUse = 0;
		}
		rttDepthCounter = 0;

		glBindFramebuffer(GL_FRAMEBUFFER,0);
		glViewport(0, 0, screen_width, screen_height);
=======
		if (settings.rend.VerticalResolution == 100 && settings.rend.HorizontalResolution == 100) {
			glViewport(0, 0, screen_width, screen_height);
		}
		else {
			fullscreenQuadCreateTemporaryFBO(screenToNativeXScale, screenToNativeYScale);
		}
>>>>>>> 3c8e1110
#endif
	}

	//Clear depth
	//Color is cleared by the bgp
	if (settings.rend.WideScreen)
		glClearColor(pvrrc.verts.head()->col[2]/255.0f,pvrrc.verts.head()->col[1]/255.0f,pvrrc.verts.head()->col[0]/255.0f,1.0f);
	else
		glClearColor(0,0,0,1.0f);

	glDepthMask(GL_TRUE);
	glClearDepthf(0.f); glCheck();
	glStencilMask(0xFF); glCheck();
	glClear(GL_COLOR_BUFFER_BIT|GL_STENCIL_BUFFER_BIT|GL_DEPTH_BUFFER_BIT); glCheck();


	if (UsingAutoSort())
		GenSorted();

	//move vertex to gpu

	//Main VBO
	glBindBuffer(GL_ARRAY_BUFFER, gl.vbo.geometry); glCheck();
	glBindBuffer(GL_ELEMENT_ARRAY_BUFFER, gl.vbo.idxs); glCheck();

	glBufferData(GL_ARRAY_BUFFER,pvrrc.verts.bytes(),pvrrc.verts.head(),GL_STREAM_DRAW); glCheck();

	glBufferData(GL_ELEMENT_ARRAY_BUFFER,pvrrc.idx.bytes(),pvrrc.idx.head(),GL_STREAM_DRAW);

	//Modvol VBO
	if (pvrrc.modtrig.used())
	{
		glBindBuffer(GL_ARRAY_BUFFER, gl.vbo.modvols); glCheck();
		glBufferData(GL_ARRAY_BUFFER,pvrrc.modtrig.bytes(),pvrrc.modtrig.head(),GL_STREAM_DRAW); glCheck();
	}

	int offs_x=ds2s_offs_x+0.5f;
	//this needs to be scaled

	//not all scaling affects pixel operations, scale to adjust for that
	scale_x *= scissoring_scale_x;

	#if 0
		//handy to debug really stupid render-not-working issues ...
		printf("SS: %dx%d\n", screen_width, screen_height);
		printf("SCI: %d, %f\n", pvrrc.fb_X_CLIP.max, dc2s_scale_h);
		printf("SCI: %f, %f, %f, %f\n", offs_x+pvrrc.fb_X_CLIP.min/scale_x,(pvrrc.fb_Y_CLIP.min/scale_y)*dc2s_scale_h,(pvrrc.fb_X_CLIP.max-pvrrc.fb_X_CLIP.min+1)/scale_x*dc2s_scale_h,(pvrrc.fb_Y_CLIP.max-pvrrc.fb_Y_CLIP.min+1)/scale_y*dc2s_scale_h);
	#endif

	if (settings.rend.VerticalResolution == 100 && settings.rend.HorizontalResolution == 100) {
		if (settings.rend.WideScreen && pvrrc.fb_X_CLIP.min == 0 &&
			((pvrrc.fb_X_CLIP.max + 1) / scale_x == 640) && (pvrrc.fb_Y_CLIP.min == 0) &&
			((pvrrc.fb_Y_CLIP.max + 1) / scale_y == 480)) {
			glDisable(GL_SCISSOR_TEST);
		} else {
			float width = (pvrrc.fb_X_CLIP.max - pvrrc.fb_X_CLIP.min + 1) / scale_x;
			float height = (pvrrc.fb_Y_CLIP.max - pvrrc.fb_Y_CLIP.min + 1) / scale_y;
			float min_x = pvrrc.fb_X_CLIP.min / scale_x;
			float min_y = pvrrc.fb_Y_CLIP.min / scale_y;
			if (!is_rtt) {
				// Add x offset for aspect ratio > 4/3
				min_x = min_x * dc2s_scale_h + ds2s_offs_x;
				// Invert y coordinates when rendering to screen
				min_y = screen_height - (min_y + height) * dc2s_scale_h;
				width *= dc2s_scale_h;
				height *= dc2s_scale_h;
			}
			glScissor(min_x + 0.5f, min_y + 0.5f, width + 0.5f, height + 0.5f);
			glEnable(GL_SCISSOR_TEST);
		}
	}

	//restore scale_x
	scale_x /= scissoring_scale_x;

	if (!(is_rtt && (settings.dreamcast.rttOption > Disabled && settings.dreamcast.rttOption <= ShadowCircle)))
	{
		rttCheckIfUpdated();
		DrawStrips();
	}

	#if HOST_OS==OS_WINDOWS
		//Sleep(40); //to test MT stability
	#endif

	eglCheck();

	KillTex=false;

	if (!is_rtt && (settings.rend.VerticalResolution != 100 || settings.rend.HorizontalResolution != 100)) {
		DrawFullscreenQuad(screenToNativeXScale, screenToNativeYScale, scale_x, scale_y);
	}

	return !is_rtt;
}

#if !defined(_ANDROID) && !defined(TARGET_NACL32)
#if HOST_OS==OS_LINUX
#define SET_AFNT 1
#endif
#endif

extern u16 kcode[4];

/*
bool rend_single_frame()
{
	//wait render start only if no frame pending
	_pvrrc = DequeueRender();

	while (!_pvrrc)
	{
		rs.Wait();
		_pvrrc = DequeueRender();
	}

	bool do_swp=false;
	//if (kcode[0]&(1<<9))
	{


	//clear up & free data ..
	tactx_Recycle(_pvrrc);
	_pvrrc=0;

	return do_swp;
}
*/


void rend_set_fb_scale(float x,float y)
{
	fb_scale_x=x;
	fb_scale_y=y;
}

struct glesrend : Renderer
{
	bool Init() { return gles_init(); }
	void Resize(int w, int h) { screen_width=w; screen_height=h; }
	void Term() { }

	bool Process(TA_context* ctx) { return ProcessFrame(ctx); }
	bool Render() { return RenderFrame(); }

	void Present() { gl_swap(); glViewport(0, 0, screen_width, screen_height); }

	void DrawOSD() { OSD_DRAW(); }

	virtual u32 GetTexture(TSP tsp, TCW tcw) {
		return gl_GetTexture(tsp, tcw);
	}
};


#include "deps/libpng/png.h"

FILE* pngfile;

void png_cstd_read(png_structp png_ptr, png_bytep data, png_size_t length)
{
	fread(data,1, length,pngfile);
}

GLuint loadPNG(const string& fname, int &width, int &height)
{
	const char* filename=fname.c_str();
	FILE* file = fopen(filename, "rb");
	pngfile=file;

	if (!file)
	{
		printf("Error opening %s\n", filename);
		return TEXTURE_LOAD_ERROR;
	}

	//header for testing if it is a png
	png_byte header[8];

	//read the header
	fread(header,1,8,file);

	//test if png
	int is_png = !png_sig_cmp(header, 0, 8);
	if (!is_png)
	{
		fclose(file);
		printf("Not a PNG file : %s", filename);
		return TEXTURE_LOAD_ERROR;
	}

	//create png struct
	png_structp png_ptr = png_create_read_struct(PNG_LIBPNG_VER_STRING, NULL,
		NULL, NULL);
	if (!png_ptr)
	{
		fclose(file);
		printf("Unable to create PNG struct : %s", filename);
		return (TEXTURE_LOAD_ERROR);
	}

	//create png info struct
	png_infop info_ptr = png_create_info_struct(png_ptr);
	if (!info_ptr)
	{
		png_destroy_read_struct(&png_ptr, (png_infopp) NULL, (png_infopp) NULL);
		printf("Unable to create PNG info : %s", filename);
		fclose(file);
		return (TEXTURE_LOAD_ERROR);
	}

	//create png info struct
	png_infop end_info = png_create_info_struct(png_ptr);
	if (!end_info)
	{
		png_destroy_read_struct(&png_ptr, &info_ptr, (png_infopp) NULL);
		printf("Unable to create PNG end info : %s", filename);
		fclose(file);
		return (TEXTURE_LOAD_ERROR);
	}

	//png error stuff, not sure libpng man suggests this.
	if (setjmp(png_jmpbuf(png_ptr)))
	{
		fclose(file);
		printf("Error during setjmp : %s", filename);
		png_destroy_read_struct(&png_ptr, &info_ptr, &end_info);
		return (TEXTURE_LOAD_ERROR);
	}

	//init png reading
	//png_init_io(png_ptr, fp);
	png_set_read_fn(png_ptr, NULL, png_cstd_read);

	//let libpng know you already read the first 8 bytes
	png_set_sig_bytes(png_ptr, 8);

	// read all the info up to the image data
	png_read_info(png_ptr, info_ptr);

	//variables to pass to get info
	int bit_depth, color_type;
	png_uint_32 twidth, theight;

	// get info about png
	png_get_IHDR(png_ptr, info_ptr, &twidth, &theight, &bit_depth, &color_type,
		NULL, NULL, NULL);

	//update width and height based on png info
	width = twidth;
	height = theight;

	// Update the png info struct.
	png_read_update_info(png_ptr, info_ptr);

	// Row size in bytes.
	int rowbytes = png_get_rowbytes(png_ptr, info_ptr);

	// Allocate the image_data as a big block, to be given to opengl
	png_byte *image_data = new png_byte[rowbytes * height];
	if (!image_data)
	{
		//clean up memory and close stuff
		png_destroy_read_struct(&png_ptr, &info_ptr, &end_info);
		printf("Unable to allocate image_data while loading %s ", filename);
		fclose(file);
		return TEXTURE_LOAD_ERROR;
	}

	//row_pointers is for pointing to image_data for reading the png with libpng
	png_bytep *row_pointers = new png_bytep[height];
	if (!row_pointers)
	{
		//clean up memory and close stuff
		png_destroy_read_struct(&png_ptr, &info_ptr, &end_info);
		delete[] image_data;
		printf("Unable to allocate row_pointer while loading %s ", filename);
		fclose(file);
		return TEXTURE_LOAD_ERROR;
	}

	// set the individual row_pointers to point at the correct offsets of image_data
	for (int i = 0; i < height; ++i)
		row_pointers[height - 1 - i] = image_data + i * rowbytes;

	//read the png into image_data through row_pointers
	png_read_image(png_ptr, row_pointers);

	//Now generate the OpenGL texture object
	GLuint texture;
	glGenTextures(1, &texture);
	glBindTexture(GL_TEXTURE_2D, texture);
	glTexImage2D(GL_TEXTURE_2D, 0, GL_RGBA, width, height, 0, GL_RGBA,
		GL_UNSIGNED_BYTE, (GLvoid*) image_data);
	glTexParameteri(GL_TEXTURE_2D, GL_TEXTURE_MIN_FILTER, GL_NEAREST);

	//clean up memory and close stuff
	png_destroy_read_struct(&png_ptr, &info_ptr, &end_info);
	delete[] image_data;
	delete[] row_pointers;
	fclose(file);

	return texture;
}


Renderer* rend_GLES2() { return new glesrend(); }<|MERGE_RESOLUTION|>--- conflicted
+++ resolved
@@ -484,14 +484,11 @@
 int screen_width;
 int screen_height;
 GLuint fogTextureId;
-
-<<<<<<< HEAD
+GLFramebufferData fullscreenQuad;
+
 bool isExtensionSupported(const char * name) {
 	return strstr((const char *)glGetString(GL_EXTENSIONS), name) != NULL;
 }
-=======
-GLFramebufferData fullscreenQuad;
->>>>>>> 3c8e1110
 
 #if (HOST_OS != OS_DARWIN) && !defined(TARGET_NACL32)
 #if defined(GLES) && !defined(USE_SDL)
@@ -1237,13 +1234,6 @@
 	return true;
 }
 
-bool isExtensionSupported(const char * name) {
-	if (!strstr((const char *)glGetString(GL_EXTENSIONS), name)) {
-		return false;
-	}
-	return true;
-}
-
 void UpdateFogTexture(u8 *fog_table, GLenum texture_slot, GLint fog_image_format)
 {
 	glActiveTexture(texture_slot);
@@ -2037,23 +2027,19 @@
 	else
 	{
 #if HOST_OS != OS_DARWIN
-<<<<<<< HEAD
 		if (rttInUse == 1) {
 			ReadRTT();
 			rttInUse = 0;
 		}
 		rttDepthCounter = 0;
 
-		glBindFramebuffer(GL_FRAMEBUFFER,0);
-		glViewport(0, 0, screen_width, screen_height);
-=======
 		if (settings.rend.VerticalResolution == 100 && settings.rend.HorizontalResolution == 100) {
+			glBindFramebuffer(GL_FRAMEBUFFER, 0);
 			glViewport(0, 0, screen_width, screen_height);
 		}
 		else {
 			fullscreenQuadCreateTemporaryFBO(screenToNativeXScale, screenToNativeYScale);
 		}
->>>>>>> 3c8e1110
 #endif
 	}
 
