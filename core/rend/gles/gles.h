--- conflicted
+++ resolved
@@ -26,12 +26,7 @@
 #endif
 
 
-<<<<<<< HEAD
 #define glCheck() do { if (unlikely(settings.validate.OpenGlChecks)) { verify(glGetError()==GL_NO_ERROR); } } while(0)
-=======
-#define glCheck() false 
-//verify(glGetError()==GL_NO_ERROR)
->>>>>>> f2c07917
 #define eglCheck() false
 
 #define VERTEX_POS_ARRAY 0
