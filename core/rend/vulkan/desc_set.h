--- conflicted
+++ resolved
@@ -18,50 +18,6 @@
 */
 #pragma once
 #include "vulkan_context.h"
-<<<<<<< HEAD
-=======
-#include <array>
-
-template<int Size>
-class DescSetAlloc
-{
-public:
-	void setLayout(vk::DescriptorSetLayout layout) {
-		this->layout = layout;
-	}
-	void setAllocChunk(int size) {
-		this->allocChunk = size;
-	}
-
-	void nextFrame()
-	{
-		index = (index + 1) % Size;
-		for (auto& descset : descSetsInFlight[index])
-			descSets.emplace_back(std::move(descset));
-		descSetsInFlight[index].clear();
-	}
-
-	vk::DescriptorSet alloc()
-	{
-		if (descSets.empty())
-		{
-			std::vector<vk::DescriptorSetLayout> layouts(allocChunk, layout);
-			descSets = VulkanContext::Instance()->GetDevice().allocateDescriptorSetsUnique(
-					vk::DescriptorSetAllocateInfo(VulkanContext::Instance()->GetDescriptorPool(), layouts));
-		}
-		descSetsInFlight[index].emplace_back(std::move(descSets.back()));
-		descSets.pop_back();
-		return *descSetsInFlight[index].back();
-	}
-
-private:
-	vk::DescriptorSetLayout layout;
-	std::vector<vk::UniqueDescriptorSet> descSets;
-	std::array<std::vector<vk::UniqueDescriptorSet>, Size> descSetsInFlight;
-	int index = 0;
-	int allocChunk = 10;
-};
->>>>>>> c15f446f
 
 class DynamicDescSetAlloc
 {
