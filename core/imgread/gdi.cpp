--- conflicted
+++ resolved
@@ -7,15 +7,9 @@
 
 string normalize_path_separator(string path)
 {
-<<<<<<< HEAD
-	#if HOST_OS == OS_WINDOWS
-		std::replace( path.begin(), path.end(), '/', '\\');
-	#endif
-=======
 #if HOST_OS == OS_WINDOWS
 	std::replace(path.begin(), path.end(), '/', '\\');
 #endif
->>>>>>> fb76efb0
 
 	return path;
 }
