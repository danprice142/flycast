--- conflicted
+++ resolved
@@ -17,21 +17,6 @@
     strategy:
       matrix:
         config:
-<<<<<<< HEAD
-          - {name: i686-pc-windows-msvc, os: windows-2019, cmakeArgs: -DCMAKE_SYSTEM_VERSION="10.0.18362.0" -G "Visual Studio 16 2019" -A Win32 -DVCPKG_TARGET_TRIPLET=x86-windows-static, buildType: Release}
-          - {name: apple-darwin, os: macos-latest, cmakeArgs: -G "Xcode", destDir: osx, buildType: Release}
-          - {name: apple-ios, os: macos-latest, cmakeArgs: -DCMAKE_SYSTEM_NAME=iOS -G "Xcode", destDir: ios, buildType: Release}
-          - {name: x86_64-pc-linux-gnu, os: ubuntu-latest, buildType: Release}
-          - {name: x86_64-pc-windows-msvc, os: windows-2019, cmakeArgs: -DCMAKE_SYSTEM_VERSION="10.0.18362.0" -G "Visual Studio 16 2019" -A x64 -DVCPKG_TARGET_TRIPLET=x64-windows-static, buildType: Release}
-          - {name: x86_64-w64-mingw32, os: windows-2019, cmakeArgs: -G "MinGW Makefiles", destDir: win, buildType: RelWithDebInfo}
-          - {name: libretro-x86_64-pc-linux-gnu, os: ubuntu-latest, cmakeArgs: -DLIBRETRO=ON -DCMAKE_POSITION_INDEPENDENT_CODE=TRUE, buildType: Release}
-          - {name: libretro-x86_64-w64-mingw32, os: windows-2019, cmakeArgs: -DLIBRETRO=ON -G "MinGW Makefiles", buildType: Release}
-      fail-fast: false
-
-    env:
-      VCPKG_ROOT: ${{ github.workspace }}/vcpkg
-      VCPKG_DEFAULT_BINARY_CACHE: ${{ github.workspace }}/vcpkg/bincache
-=======
           - {name: i686-pc-windows-msvc, os: windows-latest, shell: cmd, arch: x86, cmakeArgs: -G Ninja, buildType: Release}
           - {name: apple-darwin, os: macos-latest, shell: sh, cmakeArgs: -G Ninja, destDir: osx, buildType: Release}
           - {name: apple-ios, os: macos-latest, shell: sh, cmakeArgs: -DCMAKE_SYSTEM_NAME=iOS -G Xcode, destDir: ios, buildType: Release}
@@ -40,7 +25,6 @@
           - {name: x86_64-w64-mingw32, os: windows-latest, shell: 'msys2 {0}', cmakeArgs: -G Ninja, destDir: win, buildType: RelWithDebInfo}
           - {name: libretro-x86_64-pc-linux-gnu, os: ubuntu-latest, shell: sh, cmakeArgs: -DLIBRETRO=ON -DCMAKE_POSITION_INDEPENDENT_CODE=TRUE -G Ninja, buildType: Release}
           - {name: libretro-x86_64-w64-mingw32, os: windows-latest, shell: 'msys2 {0}', cmakeArgs: -DLIBRETRO=ON -G Ninja, buildType: Release}
->>>>>>> e46d819c
 
     steps:
       - name: Set up build environment (macOS)
