box: ubuntu

build:
    steps:
        - script:
            name: install-dependencies
            code: sudo apt-get clean && sudo apt-get update && sudo apt-get install -y build-essential pkgconf libasound2-dev libgl1-mesa-dev libx11-dev libudev-dev git
        - script:
            name: gcc-version
            code: gcc --version
        - script:
            name: flycast x64 build
            code: make -C shell/linux platform=x64
        - script:
            name: package app
            code: |
              mkdir s3
              pushd shell/linux
              mv -f nosym-reicast.elf flycast
              gzip flycast
              popd
<<<<<<< HEAD
              mv shell/linux/reicast.gz s3
=======
              mv shell/linux/flycast.gz s3
        - script:
            name: flycast x64 naomi build
            code: make -C shell/linux platform=x64 NAOMI=1
        - script:
            name: package naomi app
            code: |
              pushd shell/linux
              mv -f nosym-reicast.elf flycast_naomi
              gzip flycast_naomi
              popd
              mv shell/linux/flycast_naomi.gz s3
>>>>>>> aa36a65d
        - s3sync:
            source_dir: s3
            delete-removed: false
            bucket-url: s3://flycast-builds/linux/heads/$WERCKER_GIT_BRANCH-$WERCKER_GIT_COMMIT/
            key-id: AKIAJOZQS4H2PHQWYFCA
            key-secret: $S3_SECRET_KEY<|MERGE_RESOLUTION|>--- conflicted
+++ resolved
@@ -19,22 +19,7 @@
               mv -f nosym-reicast.elf flycast
               gzip flycast
               popd
-<<<<<<< HEAD
-              mv shell/linux/reicast.gz s3
-=======
               mv shell/linux/flycast.gz s3
-        - script:
-            name: flycast x64 naomi build
-            code: make -C shell/linux platform=x64 NAOMI=1
-        - script:
-            name: package naomi app
-            code: |
-              pushd shell/linux
-              mv -f nosym-reicast.elf flycast_naomi
-              gzip flycast_naomi
-              popd
-              mv shell/linux/flycast_naomi.gz s3
->>>>>>> aa36a65d
         - s3sync:
             source_dir: s3
             delete-removed: false
