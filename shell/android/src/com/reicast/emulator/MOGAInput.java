--- conflicted
+++ resolved
@@ -114,21 +114,21 @@
 		mController.onResume();
 
 		/*
-		for(final Entry<Integer, ExampleInteger> entry : mStates.entrySet())
+		for(final Entry&lt;Integer, ExampleInteger&gt; entry : mStates.entrySet())
 		{
 			final int key = entry.getKey();
 			final ExampleInteger value = entry.getValue();
 			value.mValue = mController.getState(key);
 		}
 		
-		for(final Entry<Integer, ExampleInteger> entry : mKeys.entrySet())
+		for(final Entry&lt;Integer, ExampleInteger&gt; entry : mKeys.entrySet())
 		{
 			final int key = entry.getKey();
 			final ExampleInteger value = entry.getValue();
 			value.mValue = mController.getKeyCode(key);
 		}
 
-		for(final Entry<Integer, ExampleFloat> entry : mMotions.entrySet())
+		for(final Entry&lt;Integer, ExampleFloat&gt; entry : mMotions.entrySet())
 		{
 			final int key = entry.getKey();
 			final ExampleFloat value = entry.getValue();
@@ -141,9 +141,6 @@
 	{
 		public void onKeyEvent(KeyEvent event)
 		{
-<<<<<<< HEAD
-			JNIdc.hide_osd();
-=======
 			Integer playerNum = GL2JNIActivity.deviceDescriptor_PlayerNum.get(GL2JNIActivity.deviceId_deviceDescriptor.get(event.getControllerId()));
 
 	    		if (playerNum == null)
@@ -152,11 +149,10 @@
 			if(playerNum == 0)
 				JNIdc.hide_osd();
 
->>>>>>> 4992ef33
-			for (int i = 0; i < map.length; i += 2) {
+			for (int i = 0; i &lt; map.length; i += 2) {
 				if (map[i + 0] == event.getKeyCode()) {
 					if (event.getAction() == 0) //FIXME to const
-						GL2JNIView.kcode_raw[playerNum] &= ~map[i + 1];
+						GL2JNIView.kcode_raw[playerNum] &amp;= ~map[i + 1];
 					else
 						GL2JNIView.kcode_raw[playerNum] |= map[i + 1];
 
@@ -167,9 +163,6 @@
 
 		public void onMotionEvent(MotionEvent event)
 		{
-<<<<<<< HEAD
-			JNIdc.hide_osd();
-=======
 			Integer playerNum = GL2JNIActivity.deviceDescriptor_PlayerNum.get(GL2JNIActivity.deviceId_deviceDescriptor.get(event.getControllerId()));
 
 	    		if (playerNum == null)
@@ -177,7 +170,6 @@
 
 			if(playerNum == 0)
 				JNIdc.hide_osd();
->>>>>>> 4992ef33
 
 			float LS_X = event.getAxisValue(MotionEvent.AXIS_X);
 			float LS_Y = event.getAxisValue(MotionEvent.AXIS_Y);
@@ -191,7 +183,7 @@
 			GL2JNIView.jy[playerNum] = (int) (LS_Y * 126);
 
 			/*
-			for(final Entry<Integer, ExampleFloat> entry : mMotions.entrySet())
+			for(final Entry&lt;Integer, ExampleFloat&gt; entry : mMotions.entrySet())
 			{
 				final int key = entry.getKey();
 				final ExampleFloat value = entry.getValue();
@@ -201,11 +193,6 @@
 
 		public void onStateEvent(StateEvent event)
 		{
-<<<<<<< HEAD
-			JNIdc.hide_osd();
-
-			if (event.getState() == ACTION_CONNECTED) {
-=======
 			Integer playerNum = GL2JNIActivity.deviceDescriptor_PlayerNum.get(GL2JNIActivity.deviceId_deviceDescriptor.get(event.getControllerId()));
 
 	    		if (playerNum == null)
@@ -214,8 +201,7 @@
 			if(playerNum == 0)
 				JNIdc.hide_osd();
 
-			if (event.getState() == StateEvent.STATE_CONNECTION && event.getAction() == ACTION_CONNECTED) {
->>>>>>> 4992ef33
+			if (event.getState() == StateEvent.STATE_CONNECTION &amp;&amp; event.getAction() == ACTION_CONNECTED) {
         		Toast.makeText(act.getApplicationContext(), "MOGA Connected!", Toast.LENGTH_SHORT).show();
         		isActive = true;
 			}
