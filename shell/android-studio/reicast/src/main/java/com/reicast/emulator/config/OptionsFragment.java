--- conflicted
+++ resolved
@@ -169,53 +169,6 @@
 			}
 		});
 
-<<<<<<< HEAD
-		OnCheckedChangeListener reios_options = new OnCheckedChangeListener() {
-
-			public void onCheckedChanged(CompoundButton buttonView,
-										 boolean isChecked) {
-				mPrefs.edit().putBoolean(Emulator.pref_usereios, isChecked).apply();
-			}
-		};
-		CompoundButton reios_opt = (CompoundButton) getView().findViewById(R.id.reios_option);
-		reios_opt.setChecked(mPrefs.getBoolean(Emulator.pref_usereios, false));
-		reios_opt.setOnCheckedChangeListener(reios_options);
-
-		String[] app_themes = getResources().getStringArray(R.array.themes_app);
-		Spinner aSpnrThemes = (Spinner) getView().findViewById(R.id.pick_app_theme);
-		ArrayAdapter<String> themeAdapter = new ArrayAdapter<>(getActivity(),
-				android.R.layout.simple_spinner_item, app_themes);
-		themeAdapter.setDropDownViewResource(android.R.layout.simple_spinner_dropdown_item);
-		aSpnrThemes.setAdapter(themeAdapter);
-		int app_theme = mPrefs.getInt(Config.pref_app_theme, 0);
-		if (app_theme == 7) {
-			aSpnrThemes.setSelection(themeAdapter.getPosition("Dream"), true);
-		} else {
-			aSpnrThemes.setSelection(app_theme, true);
-		}
-		aSpnrThemes.setOnItemSelectedListener(new OnItemSelectedListener() {
-			@Override
-			public void onItemSelected(AdapterView<?> parentView, View selectedItemView, int position, long id) {
-				String theme = String.valueOf(parentView.getItemAtPosition(position));
-				int current = mPrefs.getInt(Config.pref_app_theme, 0);
-				if (theme.equals("Dream")) {
-					mPrefs.edit().putInt(Config.pref_app_theme, 7).apply();
-					if (current != 7)
-						mCallback.recreateActivity();
-				} else {
-					mPrefs.edit().putInt(Config.pref_app_theme, position).apply();
-					if (current != position)
-						mCallback.recreateActivity();
-				}
-			}
-			@Override
-			public void onNothingSelected(AdapterView<?> parentView) {
-
-			}
-		});
-
-=======
->>>>>>> cae22b9f
 		OnCheckedChangeListener details_options = new OnCheckedChangeListener() {
 
 			public void onCheckedChanged(CompoundButton buttonView,
@@ -273,272 +226,6 @@
 			}
 		});
 
-		String[] bios = getResources().getStringArray(R.array.bios);
-		codes = getResources().getStringArray(R.array.bioscode);
-		Spinner bios_spnr = (Spinner) getView().findViewById(R.id.bios_spinner);
-		ArrayAdapter<String> biosAdapter = new ArrayAdapter<>(
-				getActivity(), android.R.layout.simple_spinner_item, bios);
-		biosAdapter.setDropDownViewResource(android.R.layout.simple_spinner_dropdown_item);
-		bios_spnr.setAdapter(biosAdapter);
-		String region = mPrefs.getString(Config.bios_code, codes[4]);
-		bios_spnr.setSelection(biosAdapter.getPosition(region), true);
-		bios_spnr.setOnItemSelectedListener(new OnItemSelectedListener() {
-
-			public void onItemSelected(AdapterView<?> parent, View view, int pos, long id) {
-				flashBios(codes[pos]);
-			}
-
-			public void onNothingSelected(AdapterView<?> arg0) {
-
-			}
-
-		});
-
-<<<<<<< HEAD
-		OnCheckedChangeListener dynarec_options = new OnCheckedChangeListener() {
-
-			public void onCheckedChanged(CompoundButton buttonView,
-										 boolean isChecked) {
-				mPrefs.edit().putBoolean(Emulator.pref_dynarecopt, isChecked).apply();
-			}
-		};
-		CompoundButton dynarec_opt = (CompoundButton) getView().findViewById(R.id.dynarec_option);
-		dynarec_opt.setChecked(Emulator.dynarecopt);
-		dynarec_opt.setOnCheckedChangeListener(dynarec_options);
-
-		OnCheckedChangeListener unstable_option = new OnCheckedChangeListener() {
-
-			public void onCheckedChanged(CompoundButton buttonView,
-										 boolean isChecked) {
-				mPrefs.edit().putBoolean(Emulator.pref_unstable, isChecked).apply();
-			}
-		};
-		CompoundButton unstable_opt = (CompoundButton) getView().findViewById(R.id.unstable_option);
-		unstable_opt.setChecked(mPrefs.getBoolean(Emulator.pref_unstable, Emulator.unstableopt));
-		unstable_opt.setOnCheckedChangeListener(unstable_option);
-
-		setSpinner(R.array.cable, R.id.cable_spinner,
-				Emulator.pref_cable, Emulator.cable, false);
-
-		setSpinner(R.array.region, R.id.region_spinner,
-				Emulator.pref_dcregion, Emulator.dcregion, false);
-
-		String[] broadcasts = getResources().getStringArray(R.array.broadcast);
-		Spinner broadcast_spnr = (Spinner) getView().findViewById(R.id.broadcast_spinner);
-		ArrayAdapter<String> broadcastAdapter = new ArrayAdapter<>(
-				getActivity(), R.layout.spinner_selected, broadcasts);
-		broadcastAdapter.setDropDownViewResource(android.R.layout.simple_spinner_dropdown_item);
-		broadcast_spnr.setAdapter(broadcastAdapter);
-
-		String cast = getBroadcastName(mPrefs.getInt(Emulator.pref_broadcast, Emulator.broadcast));
-		for (int i = 0; i < broadcasts.length; i++) {
-			if (broadcasts[i].equals(cast)) {
-				broadcast_spnr.setSelection(i, true);
-				break;
-			}
-		}
-		broadcast_spnr.setOnItemSelectedListener(new OnItemSelectedListener() {
-
-			public void onItemSelected(AdapterView<?> parent, View view, int pos, long id) {
-				String item = parent.getItemAtPosition(pos).toString();
-				int broadcastValue = getBroadcastValue(item);
-				mPrefs.edit().putInt(Emulator.pref_broadcast, broadcastValue).apply();
-
-			}
-
-			public void onNothingSelected(AdapterView<?> arg0) {
-
-			}
-		});
-
-		String[] rtts = getResources().getStringArray(R.array.rtt);
-		Spinner rtt_spnr = (Spinner) getView().findViewById(R.id.rtt_spinner);
-		ArrayAdapter<String> rttAdapter = new ArrayAdapter<>(
-				getActivity(), R.layout.spinner_selected, rtts);
-		rttAdapter.setDropDownViewResource(android.R.layout.simple_spinner_dropdown_item);
-		rtt_spnr.setAdapter(rttAdapter);
-		rtt_spnr.setSelection(mPrefs.getInt(Emulator.pref_rtt, Emulator.rtt), true);
-		rtt_spnr.setOnItemSelectedListener(new OnItemSelectedListener() {
-			public void onItemSelected(AdapterView<?> parent, View view, int pos, long id) {
-				mPrefs.edit().putInt(Emulator.pref_rtt, pos).apply();
-				if (pos == 4) {
-					mCallback.synchronousRenderingNotice();
-				}
-			}
-
-			public void onNothingSelected(AdapterView<?> arg0) {
-			}
-		});
-
-		OnCheckedChangeListener limitfps_option = new OnCheckedChangeListener() {
-
-			public void onCheckedChanged(CompoundButton buttonView, boolean isChecked) {
-				mPrefs.edit().putBoolean(Emulator.pref_limitfps, isChecked).apply();
-			}
-		};
-		CompoundButton limit_fps = (CompoundButton) getView().findViewById(R.id.limitfps_option);
-		limit_fps.setChecked(mPrefs.getBoolean(Emulator.pref_limitfps, Emulator.limitfps));
-		limit_fps.setOnCheckedChangeListener(limitfps_option);
-
-		OnCheckedChangeListener clipping_option = new OnCheckedChangeListener() {
-
-			public void onCheckedChanged(CompoundButton buttonView, boolean isChecked) {
-				mPrefs.edit().putBoolean(Emulator.pref_clipping, isChecked).apply();
-			}
-		};
-		CompoundButton clipping_fps = (CompoundButton) getView().findViewById(R.id.clipping_option);
-		clipping_fps.setChecked(mPrefs.getBoolean(Emulator.pref_clipping, Emulator.clipping));
-		clipping_fps.setOnCheckedChangeListener(clipping_option);
-
-		OnCheckedChangeListener mipmaps_option = new OnCheckedChangeListener() {
-
-			public void onCheckedChanged(CompoundButton buttonView, boolean isChecked) {
-				mPrefs.edit().putBoolean(Emulator.pref_mipmaps, isChecked).apply();
-			}
-		};
-		CompoundButton mipmap_opt = (CompoundButton) getView().findViewById(R.id.mipmaps_option);
-		mipmap_opt.setChecked(mPrefs.getBoolean(Emulator.pref_mipmaps, Emulator.mipmaps));
-		mipmap_opt.setOnCheckedChangeListener(mipmaps_option);
-
-		setSpinner(R.array.resolution, R.id.resolution_spinner,
-				Emulator.pref_resolution, 0, false);
-
-		int frameskip = mPrefs.getInt(Emulator.pref_frameskip, Emulator.frameskip);
-
-		final EditText mainFrames = (EditText) getView().findViewById(R.id.current_frames);
-		mainFrames.setText(String.valueOf(frameskip));
-
-		final SeekBar frameSeek = (SeekBar) getView().findViewById(R.id.frame_seekbar);
-		frameSeek.setProgress(frameskip);
-		frameSeek.setIndeterminate(false);
-		frameSeek.setOnSeekBarChangeListener(new OnSeekBarChangeListener() {
-			public void onProgressChanged(SeekBar seekBar, int progress, boolean fromUser) {
-				mainFrames.setText(String.valueOf(progress));
-			}
-
-			public void onStartTrackingTouch(SeekBar seekBar) {
-				// TODO Auto-generated method stub
-			}
-
-			public void onStopTrackingTouch(SeekBar seekBar) {
-				int progress = seekBar.getProgress();
-				mPrefs.edit().putInt(Emulator.pref_frameskip, progress).apply();
-			}
-		});
-		mainFrames.setOnEditorActionListener(new EditText.OnEditorActionListener() {
-			@Override
-			public boolean onEditorAction(TextView v, int actionId, KeyEvent event) {
-				if (actionId == EditorInfo.IME_ACTION_DONE
-						|| (event.getKeyCode() == KeyEvent.KEYCODE_ENTER
-						&& event.getAction() == KeyEvent.ACTION_DOWN)) {
-					if (event == null || !event.isShiftPressed()) {
-						if (v.getText() != null) {
-							int frames = Integer.parseInt(v.getText().toString());
-							frameSeek.setProgress(frames);
-							mPrefs.edit().putInt(Emulator.pref_frameskip, frames).apply();
-						}
-						hideSoftKeyBoard();
-						return true;
-					}
-				}
-				return false;
-			}
-		});
-
-		int resolutionVertical = mPrefs.getInt(Emulator.pref_resolutionv, Emulator.resolutionv);
-		final String resolutionText = getActivity().getString(R.string.resolution) + ": ";
-
-		final TextView resolutionTextView = getView().findViewById(R.id.resolution);
-		resolutionTextView.setText((resolutionText + String.valueOf(resolutionVertical) + "%"));
-
-		final SeekBar resolutionVHSeek = getView().findViewById(R.id.resolutionvh_seekbar);
-		resolutionVHSeek.setProgress(resolutionVertical - 1); //can take vertical OR horizontal (the same values)
-		resolutionVHSeek.setIndeterminate(false);
-		resolutionVHSeek.setOnSeekBarChangeListener(new OnSeekBarChangeListener() {
-			public void onProgressChanged(SeekBar seekBar, int progress, boolean fromUser) {
-				resolutionTextView.setText((resolutionText + String.valueOf(progress + 1) + "%"));
-			}
-
-			public void onStartTrackingTouch(SeekBar seekBar) {
-			}
-
-			public void onStopTrackingTouch(SeekBar seekBar) {
-				int progress = seekBar.getProgress();
-				//the same progress for both resolutions
-				mPrefs.edit().putInt(Emulator.pref_resolutionv, progress + 1).apply();
-				mPrefs.edit().putInt(Emulator.pref_resolutionh, progress + 1).apply();
-			}
-		});
-
-		OnCheckedChangeListener pvr_rendering = new OnCheckedChangeListener() {
-
-			public void onCheckedChanged(CompoundButton buttonView, boolean isChecked) {
-				mPrefs.edit().putBoolean(Emulator.pref_pvrrender, isChecked).apply();
-			}
-		};
-		CompoundButton pvr_render = (CompoundButton) getView().findViewById(R.id.render_option);
-		pvr_render.setChecked(mPrefs.getBoolean(Emulator.pref_pvrrender, Emulator.pvrrender));
-		pvr_render.setOnCheckedChangeListener(pvr_rendering);
-
-		OnCheckedChangeListener synchronous = new OnCheckedChangeListener() {
-			public void onCheckedChanged(CompoundButton buttonView, boolean isChecked) {
-				mPrefs.edit().putBoolean(Emulator.pref_syncedrender, isChecked).apply();
-			}
-		};
-		CompoundButton synced_render = (CompoundButton) getView().findViewById(R.id.syncrender_option);
-		synced_render.setChecked(mPrefs.getBoolean(Emulator.pref_syncedrender, Emulator.syncedrender));
-		synced_render.setOnCheckedChangeListener(synchronous);
-
-		final EditText bootdiskEdit = (EditText) getView().findViewById(R.id.boot_disk);
-		bootdiskEdit.setText(mPrefs.getString(Emulator.pref_bootdisk, Emulator.bootdisk));
-
-		bootdiskEdit.setOnEditorActionListener(new EditText.OnEditorActionListener() {
-					@Override
-					public boolean onEditorAction(TextView v, int actionId, KeyEvent event) {
-						if (actionId == EditorInfo.IME_ACTION_DONE
-								|| (event.getKeyCode() == KeyEvent.KEYCODE_ENTER
-								&& event.getAction() == KeyEvent.ACTION_DOWN)) {
-							if (event == null || !event.isShiftPressed()) {
-								String disk = null;
-								if (v.getText() != null) {
-									disk = v.getText().toString();
-									if (disk.equals("") || disk.substring(
-											disk.lastIndexOf("/") + 1).length() == 0) {
-										disk = null;
-									} else {
-										if (!disk.contains("/"))
-											disk = game_directory + "/" + disk;
-										if (!new File(disk).exists())
-											disk = null;
-									}
-									v.setText(disk);
-								}
-								if (disk == null)
-									mPrefs.edit().remove(Emulator.pref_bootdisk).apply();
-								else
-									mPrefs.edit().putString(Emulator.pref_bootdisk, disk).apply();
-								hideSoftKeyBoard();
-								return true;
-							}
-						}
-						return false;
-					}
-				});
-
-		final CompoundButton fps_opt = (CompoundButton) getView().findViewById(R.id.fps_option);
-		OnCheckedChangeListener fps_options = new OnCheckedChangeListener() {
-
-			public void onCheckedChanged(CompoundButton buttonView,
-										 boolean isChecked) {
-				mPrefs.edit().putBoolean(Config.pref_showfps, isChecked).apply();
-			}
-		};
-		boolean counter = mPrefs.getBoolean(Config.pref_showfps, false);
-		fps_opt.setChecked(counter);
-		fps_opt.setOnCheckedChangeListener(fps_options);
-
-=======
->>>>>>> cae22b9f
 		CompoundButton force_software_opt = (CompoundButton) getView().findViewById(
 				R.id.software_option);
 		OnCheckedChangeListener force_software = new OnCheckedChangeListener() {
@@ -552,19 +239,6 @@
 		force_software_opt.setChecked(software == GL2JNIView.LAYER_TYPE_SOFTWARE);
 		force_software_opt.setOnCheckedChangeListener(force_software);
 
-<<<<<<< HEAD
-		CompoundButton sound_opt = (CompoundButton) getView().findViewById(R.id.sound_option);
-		OnCheckedChangeListener emu_sound = new OnCheckedChangeListener() {
-
-			public void onCheckedChanged(CompoundButton buttonView, boolean isChecked) {
-				mPrefs.edit().putBoolean(Emulator.pref_nosound, isChecked).apply();
-			}
-		};
-		boolean sound = mPrefs.getBoolean(Emulator.pref_nosound, false);
-		sound_opt.setChecked(sound);
-		sound_opt.setOnCheckedChangeListener(emu_sound);
-
-=======
 		String[] depths = getResources().getStringArray(R.array.depth);
 
 		Spinner depth_spnr = (Spinner) getView().findViewById(R.id.depth_spinner);
@@ -572,7 +246,6 @@
 				getActivity(), R.layout.spinner_selected, depths);
 		depthAdapter.setDropDownViewResource(android.R.layout.simple_spinner_dropdown_item);
 		depth_spnr.setAdapter(depthAdapter);
->>>>>>> cae22b9f
 
 		setSpinner(R.array.depth, R.id.depth_spinner,
 				Config.pref_renderdepth, 24, true);
@@ -673,10 +346,10 @@
 					public void onItemSelected(AdapterView<?> parentView, View selectedItemView, int position, long id) {
 						String theme = String.valueOf(parentView.getItemAtPosition(position));
 						if (theme.equals("None")) {
-							options.get().mPrefs.edit().remove(Config.pref_button_theme).apply();
+							options.get().mPrefs.edit().remove(Config.pref_theme).apply();
 						} else {
 							String theme_path = options.get().home_directory + "/themes/" + theme;
-							options.get().mPrefs.edit().putString(Config.pref_button_theme, theme_path).apply();
+							options.get().mPrefs.edit().putString(Config.pref_theme, theme_path).apply();
 						}
 					}
 					@Override
@@ -746,62 +419,18 @@
 				ex.printStackTrace();
 				local.renameTo(flash);
 			}
-			mPrefs.edit().putString(Config.bios_code, localized).apply();
 		}
 	}
 
 	private void resetEmuSettings() {
 		mPrefs.edit().remove(Config.pref_gamedetails).apply();
-<<<<<<< HEAD
-		mPrefs.edit().remove(Emulator.pref_dynarecopt).apply();
-		mPrefs.edit().remove(Emulator.pref_unstable).apply();
-		mPrefs.edit().remove(Emulator.pref_cable).apply();
-		mPrefs.edit().remove(Emulator.pref_dcregion).apply();
-		mPrefs.edit().remove(Emulator.pref_broadcast).apply();
-		mPrefs.edit().remove(Emulator.pref_rtt).apply();
-		mPrefs.edit().remove(Emulator.pref_limitfps).apply();
-		mPrefs.edit().remove(Emulator.pref_mipmaps).apply();
-		mPrefs.edit().remove(Emulator.pref_resolution).apply();
-		mPrefs.edit().remove(Emulator.pref_frameskip).apply();
-		mPrefs.edit().remove(Emulator.pref_clipping).apply();
-		mPrefs.edit().remove(Emulator.pref_pvrrender).apply();
-		mPrefs.edit().remove(Emulator.pref_syncedrender).apply();
-		mPrefs.edit().remove(Emulator.pref_resolutionv).apply();
-		mPrefs.edit().remove(Emulator.pref_resolutionh).apply();
-		mPrefs.edit().remove(Emulator.pref_bootdisk).apply();
-		mPrefs.edit().remove(Config.pref_showfps).apply();
-=======
->>>>>>> cae22b9f
 		mPrefs.edit().remove(Config.pref_rendertype).apply();
 		mPrefs.edit().remove(Config.pref_renderdepth).apply();
-<<<<<<< HEAD
-		mPrefs.edit().remove(Config.pref_button_theme).apply();
-
-		Emulator.usereios = false;
-		Emulator.dynarecopt = true;
-		Emulator.unstableopt = false;
-		Emulator.cable = 3;
-		Emulator.dcregion = 3;
-		Emulator.broadcast = 4;
-		Emulator.rtt = 1;
-		Emulator.limitfps = true;
-		Emulator.mipmaps = true;
-		Emulator.widescreen = false;
-		Emulator.crtview = false;
-		Emulator.frameskip = 0;
-		Emulator.pvrrender = false;
-		Emulator.syncedrender = false;
-		Emulator.bootdisk = null;
+		mPrefs.edit().remove(Config.pref_theme).apply();
+
 		Emulator.nosound = false;
 
-		mCallback.recreateActivity();
-=======
-		mPrefs.edit().remove(Config.pref_theme).apply();
-
-		Emulator.nosound = false;
-
 		getActivity().finish();
->>>>>>> cae22b9f
 	}
 
 	private void showToastMessage(String message, int duration) {
