package com.reicast.emulator;

import android.annotation.SuppressLint;
import android.app.NativeActivity;
import android.content.SharedPreferences;
import android.content.res.Configuration;
import android.net.Uri;
import android.os.Build;
import android.os.Bundle;
import android.os.Handler;
import android.preference.PreferenceManager;
import android.util.Log;
import android.view.Gravity;
import android.view.InputDevice;
import android.view.KeyEvent;
import android.view.MotionEvent;
import android.view.ViewConfiguration;
import android.view.ViewGroup.LayoutParams;
import android.view.Window;
import android.view.WindowManager;
import android.widget.PopupWindow;
import android.widget.Toast;

import com.reicast.emulator.config.Config;
import com.reicast.emulator.emu.GL2JNIView;
import com.reicast.emulator.emu.JNIdc;
import com.reicast.emulator.emu.OnScreenMenu;
import com.reicast.emulator.emu.OnScreenMenu.FpsPopup;
import com.reicast.emulator.emu.OnScreenMenu.MainPopup;
import com.reicast.emulator.emu.OnScreenMenu.VmuPopup;
import com.reicast.emulator.periph.Gamepad;
import com.reicast.emulator.periph.SipEmulator;

import java.util.Arrays;
import java.util.HashMap;

import tv.ouya.console.api.OuyaController;

public class GL2JNINative extends NativeActivity {
	public GL2JNIView mView;
	OnScreenMenu menu;
	public MainPopup popUp;
	VmuPopup vmuPop;
	FpsPopup fpsPop;
	private SharedPreferences prefs;

	private Gamepad pad = new Gamepad();

	public static byte[] syms;

	static {
		System.loadLibrary("sexplay");
	}

	native int RegisterNative(boolean touchpad);

	@Override
	protected void onCreate(Bundle icicle) {
		requestWindowFeature(Window.FEATURE_NO_TITLE);
		prefs = PreferenceManager.getDefaultSharedPreferences(this);
		if (prefs.getInt(Config.pref_rendertype, 2) == 2) {
			getWindow().setFlags(
					WindowManager.LayoutParams.FLAG_HARDWARE_ACCELERATED,
					WindowManager.LayoutParams.FLAG_HARDWARE_ACCELERATED);
		}
		getWindow().takeSurface(null);

		pad.isOuyaOrTV = pad.IsOuyaOrTV(GL2JNINative.this, false);
//		isNvidiaShield = Gamepad.IsNvidiaShield();

		RegisterNative(false);

		Emulator app = (Emulator)getApplicationContext();
		app.getConfigurationPrefs(prefs);
		menu = new OnScreenMenu(GL2JNINative.this, prefs);

		String fileName = null;

		// Call parent onCreate()
		super.onCreate(icicle);
		OuyaController.init(this);

		// Populate device descriptor-to-player-map from preferences
		pad.deviceDescriptor_PlayerNum.put(
				prefs.getString(Gamepad.pref_player1, null), 0);
		pad.deviceDescriptor_PlayerNum.put(
				prefs.getString(Gamepad.pref_player2, null), 1);
		pad.deviceDescriptor_PlayerNum.put(
				prefs.getString(Gamepad.pref_player3, null), 2);
		pad.deviceDescriptor_PlayerNum.put(
				prefs.getString(Gamepad.pref_player4, null), 3);
		pad.deviceDescriptor_PlayerNum.remove(null);

		boolean player2connected = false;
		boolean player3connected = false;
		boolean player4connected = false;
		int p1periphs[] = {
				1, // Hardcoded VMU
				prefs.getBoolean(Gamepad.pref_mic, false) ? 2 : 1
		};
		int p2periphs[] = {
				prefs.getInt(Gamepad.p2_peripheral + 1, 0),
				prefs.getInt(Gamepad.p2_peripheral + 2, 0)
		};
		int p3periphs[] = {
				prefs.getInt(Gamepad.p3_peripheral + 1, 0),
				prefs.getInt(Gamepad.p3_peripheral + 2, 0)
		};
		int p4periphs[] = {
				prefs.getInt(Gamepad.p4_peripheral + 1, 0),
				prefs.getInt(Gamepad.p4_peripheral + 2, 0)
		};

		for (HashMap.Entry<String, Integer> e : pad.deviceDescriptor_PlayerNum
				.entrySet()) {
			String descriptor = e.getKey();
			Integer playerNum = e.getValue();

			switch (playerNum) {
				case 1:
					if (descriptor != null)
						player2connected = true;
					break;
				case 2:
					if (descriptor != null)
						player3connected = true;
					break;
				case 3:
					if (descriptor != null)
						player4connected = true;
					break;
			}
		}

		JNIdc.initControllers(
				new boolean[] { player2connected, player3connected, player4connected },
				new int[][] { p1periphs, p2periphs, p3periphs, p4periphs });
		int joys[] = InputDevice.getDeviceIds();
		for (int joy : joys) {
			String descriptor = InputDevice.getDevice(joy).getDescriptor();
			Log.d("reicast", "InputDevice ID: " + joy);
			Log.d("reicast", "InputDevice Name: " + InputDevice.getDevice(joy).getName());
			Log.d("reicast", "InputDevice Descriptor: " + descriptor);
			pad.deviceId_deviceDescriptor.put(joy, descriptor);
		}

		boolean detected = false;
		for (int joy : joys) {
			Integer playerNum = pad.deviceDescriptor_PlayerNum
					.get(pad.deviceId_deviceDescriptor.get(joy));

			if (playerNum != null) {
			    detected = true;
				String id = pad.portId[playerNum];
				pad.custom[playerNum] = prefs.getBoolean(Gamepad.pref_js_modified + id, false);
				pad.compat[playerNum] = prefs.getBoolean(Gamepad.pref_js_compat + id, false);
				pad.joystick[playerNum] = prefs.getBoolean(Gamepad.pref_js_merged + id, false);
				if (InputDevice.getDevice(joy).getName().contains(Gamepad.controllers_gamekey)) {
					new Handler().post(new Runnable() {
						public void run() {
							Toast.makeText(getApplicationContext(),
									R.string.controller_unavailable,
									Toast.LENGTH_SHORT).show();
							finish();
						}
					});
				} else if (!pad.compat[playerNum]) {
					if (pad.custom[playerNum]) {
						pad.setCustomMapping(id, playerNum, prefs);
					} else if (InputDevice.getDevice(joy).getName()
							.equals(Gamepad.controllers_sony)) {
						pad.map[playerNum] = pad.getConsoleController();
					} else if (InputDevice.getDevice(joy).getName()
							.equals(Gamepad.controllers_xbox)) {
						pad.map[playerNum] = pad.getConsoleController();
					} else if (InputDevice.getDevice(joy).getName()
							.contains(Gamepad.controllers_shield)) {
						pad.map[playerNum] = pad.getConsoleController();
					} else if (InputDevice.getDevice(joy).getName()
							.startsWith(Gamepad.controllers_moga)) {
						pad.map[playerNum] = pad.getMogaController();
					} else { // Ouya controller
						pad.map[playerNum] = pad.getOUYAController();
					}
				} else{
					pad.getCompatibilityMap(playerNum, id, prefs);
				}
				pad.initJoyStickLayout(playerNum);
				pad.playerNumX.put(joy, playerNum);
			}
		}
        if (joys.length == 0 || !detected) {
			pad.fullCompatibilityMode(prefs);
		}

		app.loadConfigurationPrefs();

		// When viewing a resource, pass its URI to the native code for opening
		if (getIntent().getAction().equals("com.reicast.EMULATOR"))
			fileName = Uri.decode(getIntent().getData().toString());

		// Create the actual GLES view
<<<<<<< HEAD
		mView = new GL2JNIView(getApplication(), fileName, false,
				prefs.getInt(Config.pref_renderdepth, 24), 8, false);
=======
		mView = new GL2JNIView(GL2JNINative.this, fileName, false,
				prefs.getInt(Config.pref_renderdepth, 24), 0, false);
>>>>>>> edaf00df
		setContentView(mView);

		//setup mic
		boolean micPluggedIn = prefs.getBoolean(Gamepad.pref_mic, false);
		if(micPluggedIn){
			SipEmulator sip = new SipEmulator();
			sip.startRecording();
			JNIdc.setupMic(sip);
		}

		popUp = menu.new MainPopup(this);
		vmuPop = menu.new VmuPopup(this);
		if(prefs.getBoolean(Config.pref_vmu, false)){
			//kind of a hack - if the user last had the vmu on screen
			//inverse it and then "toggle"
			prefs.edit().putBoolean(Config.pref_vmu, false).apply();
			//can only display a popup after onCreate
			mView.post(new Runnable() {
				public void run() {
					toggleVmu();
				}
			});
		}
		JNIdc.setupVmu(menu.getVmu());
		if (prefs.getBoolean(Config.pref_showfps, false)) {
			fpsPop = menu.new FpsPopup(this);
			mView.setFpsDisplay(fpsPop);
			mView.post(new Runnable() {
				public void run() {
					displayFPS();
				}
			});
		}
	}

	public Gamepad getPad() {
		return pad;
	}

	@SuppressLint("RtlHardcoded")
	public void displayFPS() {
		fpsPop.showAtLocation(mView, Gravity.TOP | Gravity.LEFT, 20, 20);
		fpsPop.update(LayoutParams.WRAP_CONTENT, LayoutParams.WRAP_CONTENT);
	}

	public void toggleVmu() {
		boolean showFloating = !prefs.getBoolean(Config.pref_vmu, false);
		if (showFloating) {
			if (popUp.isShowing()) {
				popUp.dismiss();
			}
			//remove from popup menu
			popUp.hideVmu();
			//add to floating window
			vmuPop.showVmu();
			vmuPop.showAtLocation(mView, Gravity.TOP | Gravity.RIGHT, 4, 4);
			vmuPop.update(LayoutParams.WRAP_CONTENT, LayoutParams.WRAP_CONTENT);
		} else {
			vmuPop.dismiss();
			//remove from floating window
			vmuPop.hideVmu();
			//add back to popup menu
			popUp.showVmu();
		}
		prefs.edit().putBoolean(Config.pref_vmu, showFloating).apply();
	}

	public void screenGrab() {
		mView.screenGrab();
	}

	public void displayPopUp(PopupWindow popUp) {
		if (Build.VERSION.SDK_INT >= Build.VERSION_CODES.KITKAT) {
			popUp.showAtLocation(mView, Gravity.BOTTOM, 0, 60);
		} else {
			popUp.showAtLocation(mView, Gravity.BOTTOM, 0, 0);
		}
		popUp.update(LayoutParams.WRAP_CONTENT,
				LayoutParams.WRAP_CONTENT);
	}

	public void displayConfig(PopupWindow popUpConfig) {
		if (Build.VERSION.SDK_INT >= Build.VERSION_CODES.KITKAT) {
			popUpConfig.showAtLocation(mView, Gravity.BOTTOM, 0, 60);
		} else {
			popUpConfig.showAtLocation(mView, Gravity.BOTTOM, 0, 0);
		}
		popUpConfig.update(LayoutParams.WRAP_CONTENT,
				LayoutParams.WRAP_CONTENT);
	}

	public void displayDebug(PopupWindow popUpDebug) {
		if (Build.VERSION.SDK_INT >= Build.VERSION_CODES.KITKAT) {
			popUpDebug.showAtLocation(mView, Gravity.BOTTOM, 0, 60);
		} else {
			popUpDebug.showAtLocation(mView, Gravity.BOTTOM, 0, 0);
		}
		popUpDebug.update(LayoutParams.WRAP_CONTENT,
				LayoutParams.WRAP_CONTENT);
	}

	private boolean showMenu() {
		if (popUp != null) {
			if (menu.dismissPopUps()) {
				popUp.dismiss();
			} else {
				if (!popUp.isShowing()) {
					displayPopUp(popUp);
				} else {
					popUp.dismiss();
				}
			}
		}
		return true;
	}

	float getAxisValues(MotionEvent event, int axis, int historyPos) {
		return historyPos < 0 ? event.getAxisValue(axis) :
				event.getHistoricalAxisValue(axis, historyPos);
	}

	private void processJoystickInput(MotionEvent event, Integer playerNum, int historyPos) {
		float LS_X = getAxisValues(event, prefs.getInt(
				Gamepad.pref_axis_x, MotionEvent.AXIS_X), historyPos);
		float LS_Y = getAxisValues(event, prefs.getInt(
				Gamepad.pref_axis_y, MotionEvent.AXIS_Y), historyPos);
		float RS_X = getAxisValues(event, MotionEvent.AXIS_RX, historyPos);
		float RS_Y = getAxisValues(event, MotionEvent.AXIS_RY, historyPos);
		float L2 = getAxisValues(event, MotionEvent.AXIS_LTRIGGER, historyPos);
		float R2 = getAxisValues(event, MotionEvent.AXIS_RTRIGGER, historyPos);

		if (pad.IsOuyaOrTV(GL2JNINative.this, true)) {
			LS_X = getAxisValues(event, prefs.getInt(Gamepad.pref_axis_x,
					OuyaController.AXIS_LS_X), historyPos);
			LS_Y = getAxisValues(event, prefs.getInt(Gamepad.pref_axis_y,
					OuyaController.AXIS_LS_Y), historyPos);
			RS_X = getAxisValues(event, OuyaController.AXIS_RS_X, historyPos);
			RS_Y = getAxisValues(event, OuyaController.AXIS_RS_Y, historyPos);
			L2 = getAxisValues(event, OuyaController.AXIS_L2, historyPos);
			R2 = getAxisValues(event, OuyaController.AXIS_R2, historyPos);
		}

		if (!pad.joystick[playerNum]) {
			pad.previousLS_X[playerNum] = pad.globalLS_X[playerNum];
			pad.previousLS_Y[playerNum] = pad.globalLS_Y[playerNum];
			pad.globalLS_X[playerNum] = LS_X;
			pad.globalLS_Y[playerNum] = LS_Y;
		}

		GL2JNIView.jx[playerNum] = (int) (LS_X * 126);
		GL2JNIView.jy[playerNum] = (int) (LS_Y * 126);

		if (prefs.getInt(Gamepad.pref_js_rstick + pad.portId[playerNum], 0) == 1) {
			float R2Sum = R2 > 0.25 ? R2 : RS_Y;
			GL2JNIView.rt[playerNum] = (int) (R2Sum * 255);
			float L2Sum = L2 > 0.25 ? L2 : -(RS_Y);
			GL2JNIView.lt[playerNum] = (int) (L2Sum * 255);
		} else {
			GL2JNIView.lt[playerNum] = (int) (L2 * 255);
			GL2JNIView.rt[playerNum] = (int) (R2 * 255);
		}
		if (prefs.getInt(Gamepad.pref_js_rstick + pad.portId[playerNum], 0) == 2) {
			if (RS_Y > 0.25) {
				handle_key(playerNum, pad.map[playerNum][0]/* A */, true);
				pad.wasKeyStick[playerNum] = true;
			} else if (RS_Y < 0.25) {
				handle_key(playerNum, pad.map[playerNum][1]/* B */, true);
				pad.wasKeyStick[playerNum] = true;
			} else if (pad.wasKeyStick[playerNum]) {
				handle_key(playerNum, pad.map[playerNum][0], false);
				handle_key(playerNum, pad.map[playerNum][1], false);
				pad.wasKeyStick[playerNum] = false;
			}
		}

		mView.pushInput();
	}

	@Override
	public boolean onGenericMotionEvent(MotionEvent event) {
		// Log.w("INPUT", event.toString() + " " + event.getSource());
		// Get all the axis for the KeyEvent

		if (event.getSource() != Gamepad.Xperia_Touchpad) {

			Integer playerNum = Arrays.asList(pad.name).indexOf(event.getDeviceId());
			if (playerNum == -1) {
				playerNum = pad.deviceDescriptor_PlayerNum
						.get(pad.deviceId_deviceDescriptor.get(event.getDeviceId()));
			} else {
				playerNum = -1;
			}
			if (playerNum == null || playerNum == -1) {
				return false;
			}
			if (!pad.compat[playerNum]) {
				if ((event.getSource() & InputDevice.SOURCE_JOYSTICK) ==
						InputDevice.SOURCE_JOYSTICK &&
						event.getAction() == MotionEvent.ACTION_MOVE) {
					final int historySize = event.getHistorySize();
					for (int i = 0; i < historySize; i++) {
						processJoystickInput(event, playerNum, i);
					}
					processJoystickInput(event, playerNum, -1);
				}
			}
			return (pad.joystick[playerNum] || (pad.globalLS_X[playerNum] != pad.previousLS_X[playerNum]
					|| pad.globalLS_Y[playerNum] != pad.previousLS_Y[playerNum]))
					&& (pad.previousLS_X[playerNum] != 0.0f || pad.previousLS_Y[playerNum] != 0.0f);
		}
		return false;
	}

	public boolean simulatedLTouchEvent(int playerNum, float L2) {
		GL2JNIView.lt[playerNum] = (int) (L2 * 255);
		mView.pushInput();
		return true;
	}

	public boolean simulatedRTouchEvent(int playerNum, float R2) {
		GL2JNIView.rt[playerNum] = (int) (R2 * 255);
		mView.pushInput();
		return true;
	}

	public boolean handle_key(Integer playerNum, int kc, boolean down) {
		if (playerNum == null || playerNum == -1)
			return false;
		if (kc == pad.getSelectButtonCode()) {
			return false;
		}

		boolean rav = false;
		for (int i = 0; i < pad.map[playerNum].length; i += 2) {
			if (pad.map[playerNum][i] == kc) {
				if (down)
					GL2JNIView.kcode_raw[playerNum] &= ~pad.map[playerNum][i + 1];
				else
					GL2JNIView.kcode_raw[playerNum] |= pad.map[playerNum][i + 1];
				rav = true;
				break;
			}
		}
		mView.pushInput();
		return rav;
	}

	public boolean onKeyUp(int keyCode, KeyEvent event) {
		return keyCode != KeyEvent.KEYCODE_VOLUME_UP
				&& keyCode != KeyEvent.KEYCODE_VOLUME_DOWN
				|| super.onKeyUp(keyCode, event);
	}

	public boolean onKeyDown(int keyCode, KeyEvent event) {
		if (keyCode == pad.getSelectButtonCode()) {
			return showMenu();
		}
		if (ViewConfiguration.get(this).hasPermanentMenuKey()) {
			if (keyCode == KeyEvent.KEYCODE_MENU) {
				return showMenu();
			}
		}
		if (keyCode == KeyEvent.KEYCODE_BACK) {
			return showMenu();
		}
		return keyCode != KeyEvent.KEYCODE_VOLUME_UP
				&& keyCode != KeyEvent.KEYCODE_VOLUME_DOWN
				|| super.onKeyDown(keyCode, event);
	}

	public boolean OnNativeKeyPress(int device, int keyCode, int action, int metaState) {
		Integer playerNum = pad.playerNumX.get(device);
		if (playerNum != -1) {
			String id = pad.portId[playerNum];
			if (action == KeyEvent.ACTION_DOWN) {
				if (keyCode == prefs.getInt(Gamepad.pref_button_l + id, KeyEvent.KEYCODE_BUTTON_L1))
					return simulatedLTouchEvent(playerNum, 1.0f);
				if (keyCode == prefs.getInt(Gamepad.pref_button_r + id, KeyEvent.KEYCODE_BUTTON_R1))
					return simulatedRTouchEvent(playerNum, 1.0f);
				if (handle_key(playerNum, keyCode, true)) {
					if (playerNum == 0)
						JNIdc.hide_osd();
					return true;
				}
			}
			if (action == KeyEvent.ACTION_UP) {
				if (keyCode == prefs.getInt(Gamepad.pref_button_l + id, KeyEvent.KEYCODE_BUTTON_L1))
					return simulatedLTouchEvent(playerNum, 0.0f);
				if (keyCode == prefs.getInt(Gamepad.pref_button_r + id, KeyEvent.KEYCODE_BUTTON_R1))
					return simulatedRTouchEvent(playerNum, 0.0f);
				return handle_key(playerNum, keyCode, false);
			}
		}
		return false;
	}

	//	public boolean OnNativeMotion(int device, int source, int action, int x,
//			int y, boolean newEvent) {
	public boolean OnNativeMotion(int device, int source, int action, int x, int y) {
		Integer playerNum = pad.playerNumX.get(device);
		if (playerNum != -1) {
			Log.d("reicast", playerNum + " - " + device + ": " + source);
//			if (newEvent && source == Gamepad.Xperia_Touchpad) {
			if (source == Gamepad.Xperia_Touchpad) {
				if (action == MotionEvent.ACTION_UP) {
					x = 0;
					y = 0;
				}
				// Sensitive! Zero out the touchpad release
				if (x > 360 && x < 500) {
					x = 360;
				} else if (x > 500 && x < 640) {
					x = 640;
				}
				if (x >= 640) {
					x = x - 640;
				}
				y = 366 - y;
				// Right stick is an extension of left stick
				// 360 to 640 is the live gap between sticks
				// The y-axis is inverted from normal layout
				// Imagine it as a small MacBook touch mouse

				GL2JNIView.jx[playerNum] = x * 126;
				GL2JNIView.jy[playerNum] = y * 126;
				mView.pushInput();
				return true;
			}
		}
		return false;
	}

	@Override
	protected void onPause() {
		super.onPause();
		mView.onPause();
		JNIdc.pause();
	}

	@Override
	protected void onDestroy() {
		super.onDestroy();
		mView.onDestroy();
		JNIdc.destroy();
	}

	@Override
	public void onConfigurationChanged(Configuration newConfig) {
		super.onConfigurationChanged(newConfig);
	}

	@Override
	protected void onResume() {
		super.onResume();
		mView.onResume();
	}
}<|MERGE_RESOLUTION|>--- conflicted
+++ resolved
@@ -200,13 +200,8 @@
 			fileName = Uri.decode(getIntent().getData().toString());
 
 		// Create the actual GLES view
-<<<<<<< HEAD
-		mView = new GL2JNIView(getApplication(), fileName, false,
+		mView = new GL2JNIView(GL2JNINative.this, fileName, false,
 				prefs.getInt(Config.pref_renderdepth, 24), 8, false);
-=======
-		mView = new GL2JNIView(GL2JNINative.this, fileName, false,
-				prefs.getInt(Config.pref_renderdepth, 24), 0, false);
->>>>>>> edaf00df
 		setContentView(mView);
 
 		//setup mic
