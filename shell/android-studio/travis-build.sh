--- conflicted
+++ resolved
@@ -1,11 +1,7 @@
 #!/bin/bash
 set -ev
 #if [ "${TRAVIS_PULL_REQUEST}" = "false" ]; then
-<<<<<<< HEAD
-#	./gradlew build  --configure-on-demand --console=plain
-=======
 #	./gradlew build --configure-on-demand --console=plain
->>>>>>> fb76efb0
 #else
-	./gradlew assembleDebug  --configure-on-demand --console=plain
+	./gradlew assembleDreamcastDebug  --configure-on-demand --console=plain
 #fi