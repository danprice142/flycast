--- conflicted
+++ resolved
@@ -52,7 +52,6 @@
 string(TIMESTAMP BUILD_TIMESTAMP UTC)
 configure_file("${CMAKE_CURRENT_SOURCE_DIR}/core/version.h.in" "${CMAKE_CURRENT_SOURCE_DIR}/core/version.h" @ONLY)
 
-<<<<<<< HEAD
 if(NINTENDO_SWITCH)
     set(USE_VULKAN OFF)
     set(USE_GLES OFF)
@@ -95,10 +94,6 @@
     add_library(${PROJECT_NAME} SHARED core/emulator.cpp)
     set(CMAKE_C_FLAGS_DEBUG "${CMAKE_C_FLAGS_RELEASE} -O3")
     set(CMAKE_CXX_FLAGS_DEBUG "${CMAKE_CXX_FLAGS_RELEASE} -O3")
-=======
-if(ANDROID)
-    add_library(${PROJECT_NAME} SHARED core/nullDC.cpp)
->>>>>>> 9aa3d8b9
     target_compile_options(${PROJECT_NAME} PRIVATE -fno-stack-protector)
     set(CMAKE_ANDROID_STL_TYPE "c++_static")
 elseif(MSVC)
@@ -161,12 +156,8 @@
 add_subdirectory(core/deps/glm)
 target_link_libraries(${PROJECT_NAME} PRIVATE glm::glm)
 
-<<<<<<< HEAD
 if(NOT APPLE AND USE_VULKAN)
-=======
-if(NOT APPLE)
 	option(BUILD_EXTERNAL "Build external dependencies in /External" OFF)
->>>>>>> 9aa3d8b9
 	add_subdirectory(core/deps/glslang)
 	target_link_libraries(${PROJECT_NAME} PRIVATE SPIRV)
 endif()
