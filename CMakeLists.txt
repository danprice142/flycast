cmake_minimum_required(VERSION 3.10.2)

find_program(CCACHE_PROGRAM ccache)
if(CCACHE_PROGRAM)
	set(CMAKE_C_COMPILER_LAUNCHER ${CCACHE_PROGRAM} CACHE STRING "Compiler launcher for C.")
	set(CMAKE_CXX_COMPILER_LAUNCHER ${CCACHE_PROGRAM} CACHE STRING "Compiler launcher for CXX.")
endif()

set(SENTRY_UPLOAD_URL "" CACHE STRING "Sentry upload URL")

set(CMAKE_MODULE_PATH "${CMAKE_CURRENT_SOURCE_DIR}/shell/cmake")

if(APPLE)
	if(CMAKE_SYSTEM_NAME STREQUAL iOS)
		set(CMAKE_OSX_DEPLOYMENT_TARGET "12.0" CACHE STRING "Minimum iOS deployment version")
		set(CMAKE_OSX_ARCHITECTURES "arm64" CACHE STRING "")
	elseif(CMAKE_SYSTEM_NAME STREQUAL tvOS)
		set(CMAKE_OSX_DEPLOYMENT_TARGET "12.0" CACHE STRING "Minimum tvOS deployment version")
		set(CMAKE_OSX_ARCHITECTURES "arm64" CACHE STRING "")
	else()
		set(CMAKE_OSX_DEPLOYMENT_TARGET "10.11" CACHE STRING "Minimum macOS deployment version")
		set(CMAKE_OSX_ARCHITECTURES "x86_64;arm64" CACHE STRING "")
	endif()
endif()

if(LIBRETRO)
	project(flycast_libretro)
else()
	project(flycast)
endif()

set(CMAKE_CXX_STANDARD 17)
set(CMAKE_CXX_STANDARD_REQUIRED ON)
if(NINTENDO_SWITCH)
	set(CMAKE_CXX_EXTENSIONS ON)
else()
	set(CMAKE_CXX_EXTENSIONS OFF)
endif()

include(DetectArchitecture)
if(NOT DEFINED ARCHITECTURE)
	message(FATAL_ERROR "Unsupported architecture encountered. Ending CMake generation.")
endif()
message(STATUS "Target architecture: ${ARCHITECTURE}")

set(USE_HOST_SDL_DEFAULT OFF)
if(NOT APPLE AND (NOT UNIX OR CMAKE_SYSTEM_NAME MATCHES "(FreeBSD|OpenBSD|NetBSD)"))
	set(USE_HOST_SDL_DEFAULT ON)
endif()

option(ENABLE_CTEST "Enables unit tests" OFF)
option(ENABLE_OPROFILE "Enable OProfile" OFF)
option(TEST_AUTOMATION "Enable test automation" OFF)
option(ENABLE_LOG "Enable full logging" OFF)
option(ASAN "Enable address sanitizer" OFF)
option(USE_GLES "Use GLES[3] API" OFF)
option(USE_GLES2 "Use GLES2 API" OFF)
option(USE_HOST_GLSLANG "Use host glslang" OFF)
option(USE_HOST_LIBZIP "Use host libzip" ON)
option(USE_HOST_SDL "Use host SDL library" ${USE_HOST_SDL_DEFAULT})
option(USE_OPENMP "Use OpenMP if available" ON)
option(USE_VULKAN "Build with Vulkan support" ON)
option(USE_DX9 "Build with Direct3D 9 support" ON)
option(USE_DX11 "Build with Direct3D 11 support" ON)
option(LIBRETRO "Build libretro core" OFF)
option(USE_OPENGL "Use OpenGL API" ON)
option(USE_VIDEOCORE "RPI: use the legacy Broadcom GLES libraries" OFF)
option(APPLE_BREAKPAD "macOS: Build breakpad client and dump symbols" OFF)
option(ENABLE_GDB_SERVER "Build with GDB debugging support" OFF)
option(ENABLE_DC_PROFILER "Build with support for target machine (SH4) profiler" OFF)
option(ENABLE_FC_PROFILER "Build with support for host app (Flycast) profiler" OFF)
option(USE_DISCORD "Use Discord Presence API" OFF)

if(IOS AND NOT LIBRETRO)
	set(USE_VULKAN OFF CACHE BOOL "Force vulkan off" FORCE)
endif()

include(GNUInstallDirs)
include(CMakeRC)

if(ENABLE_CTEST)
	include(CTest)
endif()

if(IOS AND NOT LIBRETRO)
	set(CMAKE_Swift_LANGUAGE_VERSION 5.0)
	enable_language(Swift)
endif()

find_package(Git)
if(GIT_FOUND AND EXISTS "${CMAKE_CURRENT_SOURCE_DIR}/.git")
	execute_process(
		COMMAND ${GIT_EXECUTABLE} describe --tags --always
		WORKING_DIRECTORY ${CMAKE_CURRENT_SOURCE_DIR}
		OUTPUT_VARIABLE GIT_VERSION
		OUTPUT_STRIP_TRAILING_WHITESPACE
	)
	execute_process(
		COMMAND ${GIT_EXECUTABLE} rev-parse --short HEAD
		WORKING_DIRECTORY ${CMAKE_CURRENT_SOURCE_DIR}
		OUTPUT_VARIABLE GIT_HASH
		OUTPUT_STRIP_TRAILING_WHITESPACE
	)
	if(WINDOWS_STORE)
		string(REGEX REPLACE "[Vv]" "" MS_VERSION ${GIT_VERSION})
		string(REPLACE "-" "." MS_VERSION ${MS_VERSION})
		string(REGEX REPLACE "\.g[0-9a-f]+" "" MS_VERSION ${MS_VERSION})
		string(REGEX MATCHALL "[0-9]+" VERSION_PARTS ${MS_VERSION})
		list(LENGTH VERSION_PARTS VERSION_PARTS_LENGTH)
		if(VERSION_PARTS_LENGTH EQUAL 2)
			string(APPEND MS_VERSION ".0.0")
		elseif(VERSION_PARTS_LENGTH EQUAL 3)
			string(APPEND MS_VERSION ".0")
		endif()
	endif()
endif()

string(TIMESTAMP BUILD_TIMESTAMP UTC)
configure_file("${CMAKE_CURRENT_SOURCE_DIR}/core/version.h.in" "${CMAKE_CURRENT_SOURCE_DIR}/core/version.h" @ONLY)

if(NINTENDO_SWITCH)
	set(USE_VULKAN OFF)
	enable_language(ASM)

	if(LIBRETRO)
		add_library(${PROJECT_NAME} STATIC core/emulator.cpp)
		target_compile_definitions(${PROJECT_NAME} PRIVATE LIBRETRO HAVE_LIBNX HAVE_OPENGL HAVE_OIT)
		find_path(GLEXT_H_INCLUDE_DIR NAMES GL/glext.h REQUIRED)
		target_include_directories(${PROJECT_NAME} PRIVATE ${GLEXT_H_INCLUDE_DIR})
		set_target_properties(${PROJECT_NAME} PROPERTIES OUTPUT_NAME "flycast_libretro_libnx")
		set(CMAKE_STATIC_LIBRARY_PREFIX "")
	else()
		add_executable(${PROJECT_NAME} core/emulator.cpp)
	endif()
	if(USE_GLES)
		target_compile_definitions(${PROJECT_NAME} PRIVATE GLES)
	endif()

elseif(LIBRETRO)
	add_library(${PROJECT_NAME} SHARED core/emulator.cpp)
	if(APPLE)
		if(NOT IOS)
			set(CMAKE_SHARED_LINKER_FLAGS "${CMAKE_SHARED_LINKER_FLAGS} -Wl,-undefined,error")
		endif()
		set(CMAKE_SHARED_LINKER_FLAGS "${CMAKE_SHARED_LINKER_FLAGS} -Wl,-exported_symbols_list,${CMAKE_CURRENT_SOURCE_DIR}/shell/libretro/libretro.osx.def")
	else()
		set(CMAKE_SHARED_LINKER_FLAGS "${CMAKE_SHARED_LINKER_FLAGS} -Wl,--no-undefined")
	endif()
	set_target_properties(${PROJECT_NAME} PROPERTIES OUTPUT_NAME "flycast_libretro"
	  XCODE_ATTRIBUTE_CODE_SIGNING_ALLOWED "NO"
	  XCODE_ATTRIBUTE_CODE_SIGN_IDENTITY ""
    )
	set(CMAKE_SHARED_LIBRARY_PREFIX "")
	set(CMAKE_POSITION_INDEPENDENT_CODE ON)
	target_compile_definitions(${PROJECT_NAME} PRIVATE LIBRETRO)
	if(APPLE)
		find_library(FOUNDATION Foundation)
		target_link_libraries(${PROJECT_NAME} PRIVATE ${FOUNDATION})
	endif()
	if(ANDROID OR USE_GLES)
		target_compile_definitions(${PROJECT_NAME} PRIVATE GLES GLES3 HAVE_OPENGLES HAVE_OPENGLES3)
    elseif(IOS)
		target_compile_definitions(${PROJECT_NAME} PRIVATE GLES GLES3 HAVE_OPENGLES HAVE_OPENGLES3)
		find_library(OPENGLES OpenGLES)
		find_library(GLKIT GLKit)
		target_link_libraries(${PROJECT_NAME} PRIVATE ${OPENGLES} ${GLKIT})
	elseif(USE_GLES2)
		target_compile_definitions(${PROJECT_NAME} PRIVATE GLES GLES2 HAVE_OPENGLES HAVE_OPENGLES2)
		if(USE_VIDEOCORE)
			target_compile_definitions(${PROJECT_NAME} PRIVATE TARGET_NO_STENCIL)
			target_link_libraries(${PROJECT_NAME} PRIVATE "-lbrcmGLESv2")
			target_link_directories(${PROJECT_NAME} PRIVATE "/opt/vc/lib")
		else()
			target_link_libraries(${PROJECT_NAME} PRIVATE "-lGLESv2")
		endif()
	elseif(USE_OPENGL)
		target_compile_definitions(${PROJECT_NAME} PRIVATE HAVE_OPENGL)
		if(APPLE)
			set(CMAKE_SHARED_LINKER_FLAGS "${CMAKE_SHARED_LINKER_FLAGS} -Wl,-framework,OpenGL")
		else()
			target_compile_definitions(${PROJECT_NAME} PRIVATE HAVE_OIT)
		endif()
	endif()
elseif(ANDROID)
	add_library(${PROJECT_NAME} SHARED core/emulator.cpp)
	set(CMAKE_C_FLAGS_DEBUG "${CMAKE_C_FLAGS_RELEASE} -O3")
	set(CMAKE_CXX_FLAGS_DEBUG "${CMAKE_CXX_FLAGS_RELEASE} -O3")
	target_compile_options(${PROJECT_NAME} PRIVATE -fno-stack-protector)
	set(CMAKE_ANDROID_STL_TYPE "c++_static")
elseif(WIN32)
	add_executable(${PROJECT_NAME} WIN32 core/emulator.cpp)
	if(CMAKE_GENERATOR MATCHES "Visual Studio")
		if(NOT CMAKE_VS_GLOBALS MATCHES "(^|;)UseMultiToolTask=")
			list(APPEND CMAKE_VS_GLOBALS UseMultiToolTask=true)
		endif()
		if(NOT CMAKE_VS_GLOBALS MATCHES "(^|;)EnforceProcessCountAcrossBuilds=")
			list(APPEND CMAKE_VS_GLOBALS EnforceProcessCountAcrossBuilds=true)
		endif()
		set_property(DIRECTORY ${CMAKE_CURRENT_SOURCE_DIR} PROPERTY VS_STARTUP_PROJECT ${PROJECT_NAME})
	endif()
elseif(APPLE)
	add_executable(${PROJECT_NAME} MACOSX_BUNDLE core/emulator.cpp)
else()
	add_executable(${PROJECT_NAME} core/emulator.cpp)
endif()

if(WINDOWS_STORE)
	set(USE_OPENGL OFF)
	set(USE_VULKAN OFF)
endif()

set_target_properties(${PROJECT_NAME} PROPERTIES LINK_FLAGS_RELEASE -s)
if(MSVC)
	target_compile_options(${PROJECT_NAME} PRIVATE /GR /GS-)
	if(WINDOWS_STORE)
		target_compile_options(${PROJECT_NAME} PRIVATE /ZW)
	endif()
else()
	target_compile_options(${PROJECT_NAME} PRIVATE
		$<$<COMPILE_LANGUAGE:CXX>:-fno-strict-aliasing>
		$<$<COMPILE_LANGUAGE:CXX>:-Wall>)
endif()

if(${CMAKE_OSX_SYSROOT} MATCHES "\/MacOSX.platform\/Developer\/SDKs")
	set(TARGET_MAC ON)
endif()

target_compile_definitions(${PROJECT_NAME} PRIVATE
		$<$<BOOL:${APPLE}>:GL_SILENCE_DEPRECATION>
		$<$<BOOL:${ENABLE_LOG}>:DEBUGFAST>
		$<$<BOOL:${IOS}>:TARGET_IPHONE>
		$<$<BOOL:${TARGET_MAC}>:TARGET_MAC>
		$<$<BOOL:${IOS}>:GLES>
		$<$<BOOL:${IOS}>:GLES3>
		$<$<BOOL:${IOS}>:GLES_SILENCE_DEPRECATION>
		$<$<BOOL:${MSVC}>:_CRT_NONSTDC_NO_WARNINGS>
		$<$<BOOL:${MSVC}>:_CRT_SECURE_NO_WARNINGS>
		$<$<BOOL:${MSVC}>:_WINSOCK_DEPRECATED_NO_WARNING>
		$<$<BOOL:${MSVC}>:NOMINMAX>
		$<$<BOOL:${TEST_AUTOMATION}>:TEST_AUTOMATION>
		$<$<BOOL:${WINDOWS_STORE}>:NOCRYPT>
		$<$<OR:$<BOOL:${MINGW}>,$<BOOL:${MSVC}>>:_USE_MATH_DEFINES>)

if(UNIX AND NOT ANDROID AND NOT APPLE)
	execute_process(COMMAND getconf PAGESIZE OUTPUT_VARIABLE PAGE_SIZE OUTPUT_STRIP_TRAILING_WHITESPACE)
	target_compile_definitions(${PROJECT_NAME} PRIVATE PAGE_SIZE=${PAGE_SIZE})
endif()

if(NOT "${SENTRY_UPLOAD_URL}" STREQUAL "")
	target_compile_definitions(${PROJECT_NAME} PRIVATE SENTRY_UPLOAD="${SENTRY_UPLOAD_URL}")
endif()

target_include_directories(${PROJECT_NAME} PRIVATE core core/deps core/deps/stb core/deps/json)
if(LIBRETRO)
	target_include_directories(${PROJECT_NAME} PRIVATE shell/libretro)
endif()
if(NINTENDO_SWITCH)
	target_include_directories(${PROJECT_NAME} PRIVATE shell/switch)
endif()

if(NOT LIBRETRO)
	find_program(SH_EXECUTABLE sh)
	if((ANDROID AND NOT CMAKE_HOST_SYSTEM_NAME STREQUAL "Windows") OR (MINGW AND SH_EXECUTABLE) OR (CMAKE_SYSTEM_NAME STREQUAL "Linux"))
		add_subdirectory(core/deps/breakpad)
		if(WIN32)
			target_link_options(${PROJECT_NAME} PRIVATE "-Wl,--build-id")
		endif()
		target_link_libraries(${PROJECT_NAME} PUBLIC breakpad_client)
		target_compile_definitions(${PROJECT_NAME} PRIVATE USE_BREAKPAD)
	elseif(APPLE AND NOT IOS AND APPLE_BREAKPAD)
		target_sources(${PROJECT_NAME} PRIVATE
			core/deps/breakpad/src/client/minidump_file_writer-inl.h
			core/deps/breakpad/src/client/minidump_file_writer.cc
			core/deps/breakpad/src/client/minidump_file_writer.h
			core/deps/breakpad/src/client/mac/handler/breakpad_nlist_64.cc
			core/deps/breakpad/src/client/mac/handler/breakpad_nlist_64.h
			core/deps/breakpad/src/client/mac/handler/dynamic_images.cc
			core/deps/breakpad/src/client/mac/handler/dynamic_images.h
			core/deps/breakpad/src/client/mac/handler/exception_handler.cc
			core/deps/breakpad/src/client/mac/handler/exception_handler.h
			core/deps/breakpad/src/client/mac/handler/minidump_generator.cc
			core/deps/breakpad/src/client/mac/handler/minidump_generator.h
			core/deps/breakpad/src/client/mac/handler/protected_memory_allocator.cc
			core/deps/breakpad/src/client/mac/handler/protected_memory_allocator.h
			core/deps/breakpad/src/client/mac/crash_generation/ConfigFile.h
			core/deps/breakpad/src/client/mac/crash_generation/ConfigFile.mm
			core/deps/breakpad/src/client/mac/crash_generation/client_info.h
			core/deps/breakpad/src/client/mac/crash_generation/crash_generation_client.h
			core/deps/breakpad/src/client/mac/crash_generation/crash_generation_client.cc
			core/deps/breakpad/src/common/convert_UTF.cc
			core/deps/breakpad/src/common/convert_UTF.h
			core/deps/breakpad/src/common/md5.cc
			core/deps/breakpad/src/common/string_conversion.cc
			core/deps/breakpad/src/common/string_conversion.h
			core/deps/breakpad/src/common/mac/file_id.cc
			core/deps/breakpad/src/common/mac/file_id.h
			core/deps/breakpad/src/common/mac/MachIPC.mm
			core/deps/breakpad/src/common/mac/MachIPC.h
			core/deps/breakpad/src/common/mac/bootstrap_compat.cc
			core/deps/breakpad/src/common/mac/bootstrap_compat.h
			core/deps/breakpad/src/common/mac/macho_id.cc
			core/deps/breakpad/src/common/mac/macho_id.h
			core/deps/breakpad/src/common/mac/macho_utilities.cc
			core/deps/breakpad/src/common/mac/macho_utilities.h
			core/deps/breakpad/src/common/mac/macho_walker.cc
			core/deps/breakpad/src/common/mac/macho_walker.h
			core/deps/breakpad/src/common/mac/string_utilities.cc
			core/deps/breakpad/src/common/mac/string_utilities.h
		)
		target_include_directories(${PROJECT_NAME} PRIVATE ${CMAKE_CURRENT_SOURCE_DIR}/core/deps/breakpad/src)
		target_compile_definitions(${PROJECT_NAME} PRIVATE USE_BREAKPAD)
		add_custom_target(dump_syms COMMAND xcodebuild -project ${CMAKE_CURRENT_SOURCE_DIR}/core/deps/breakpad/src/tools/mac/dump_syms/dump_syms.xcodeproj -target dump_syms -configuration Release CONFIGURATION_BUILD_DIR=${CMAKE_CURRENT_SOURCE_DIR}/build/breakpad)
		ADD_DEPENDENCIES(${PROJECT_NAME} dump_syms)

		if(${CMAKE_GENERATOR} MATCHES "^Xcode.*")
			add_custom_command(TARGET ${PROJECT_NAME} POST_BUILD
				COMMAND sleep 20
				COMMAND mkdir -p ../symbols
				COMMAND ${CMAKE_CURRENT_SOURCE_DIR}/build/breakpad/dump_syms
					-a x86_64
					-g ${CMAKE_CURRENT_BINARY_DIR}/$<CONFIG>/Flycast.app.dSYM
					${CMAKE_CURRENT_BINARY_DIR}/$<CONFIG>/Flycast.app/Contents/MacOS/Flycast > ../symbols/Flycast-x64.sym
				COMMAND ${CMAKE_CURRENT_SOURCE_DIR}/build/breakpad/dump_syms
					-a arm64
					-g ${CMAKE_CURRENT_BINARY_DIR}/$<CONFIG>/Flycast.app.dSYM
					${CMAKE_CURRENT_BINARY_DIR}/$<CONFIG>/Flycast.app/Contents/MacOS/Flycast > ../symbols/Flycast-arm64.sym
			)
		else()
			add_custom_command(TARGET ${PROJECT_NAME} POST_BUILD
				COMMAND sleep 20
				COMMAND mkdir -p ../symbols
				COMMAND dsymutil ${CMAKE_CURRENT_BINARY_DIR}/Flycast.app/Contents/MacOS/Flycast
					-o ${CMAKE_CURRENT_BINARY_DIR}/Flycast.app.dSYM
				COMMAND ${CMAKE_CURRENT_SOURCE_DIR}/build/breakpad/dump_syms
					-a x86_64
					-g ${CMAKE_CURRENT_BINARY_DIR}/Flycast.app.dSYM
					${CMAKE_CURRENT_BINARY_DIR}/Flycast.app/Contents/MacOS/Flycast > ../symbols/Flycast-x64.sym
				COMMAND ${CMAKE_CURRENT_SOURCE_DIR}/build/breakpad/dump_syms
					-a arm64
					-g ${CMAKE_CURRENT_BINARY_DIR}/Flycast.app.dSYM
					${CMAKE_CURRENT_BINARY_DIR}/Flycast.app/Contents/MacOS/Flycast > ../symbols/Flycast-arm64.sym
			)
		endif()
	endif()
endif()

if(USE_OPENMP)
	find_package(OpenMP)
	if(OpenMP_CXX_FOUND)
		if(MINGW)
			target_link_libraries(${PROJECT_NAME} PRIVATE "-static -lgomp -lpthread")
			target_compile_options(${PROJECT_NAME} PRIVATE -fopenmp)
		elseif(ANDROID)
			# Reference: https://android.googlesource.com/platform/ndk/+/refs/heads/master/tests/device/openmp/CMakeLists.txt
			set_target_properties(${PROJECT_NAME} PROPERTIES COMPILE_OPTIONS -fopenmp)
			target_link_libraries(${PROJECT_NAME} PRIVATE -fopenmp -static-openmp)
		else()
			target_link_libraries(${PROJECT_NAME} PRIVATE OpenMP::OpenMP_CXX)
		endif()
	endif()
	if(IOS)
		message("-- Finding OpenMP.xcframework for iOS")
		set(OPENMP_XCFRAMEWORK "${CMAKE_CURRENT_SOURCE_DIR}/shell/apple/emulator-ios/OpenMP/OpenMP.xcframework")
		if(IS_DIRECTORY ${OPENMP_XCFRAMEWORK})
			# CMake does not support linking xcframework directly atm. (see https://gitlab.kitware.com/cmake/cmake/-/issues/21752)
			set(OPENMP_FRAMEWORK ${OPENMP_XCFRAMEWORK}/ios-arm64_arm64e/OpenMP.framework/Versions/A/libomp.a)
			if(EXISTS ${OPENMP_FRAMEWORK})
				message("-- Found OpenMP.xcframework: ${OPENMP_FRAMEWORK} (Linking static library before CMake support linking xcframework)")
				target_link_libraries(${PROJECT_NAME} PRIVATE ${OPENMP_FRAMEWORK})
				target_include_directories(${PROJECT_NAME} PRIVATE ${OPENMP_XCFRAMEWORK}/ios-arm64_arm64e/OpenMP.framework/Versions/A/Headers)
				set(CMAKE_CXX_FLAGS "${CMAKE_CXX_FLAGS} -Xclang -fopenmp")
			endif()
		else()
			message("-- Could NOT find OpenMP.xcframework, compile it using shell/apple/emulator-ios/OpenMP/build_ios_openmp.sh")
		endif()
	endif()
endif()

option(BUILD_SHARED_LIBS "Build shared library" OFF)
set(XXHASH_BUILD_XXHSUM OFF CACHE BOOL "Build the xxhsum binary")
add_subdirectory(core/deps/xxHash/cmake_unofficial)
target_link_libraries(${PROJECT_NAME} PRIVATE xxHash::xxhash)

option(BUILD_SHARED_LIBS "Build shared library" OFF)
add_subdirectory(core/deps/glm)
target_link_libraries(${PROJECT_NAME} PRIVATE glm::glm)

if(USE_VULKAN)
	if(USE_HOST_GLSLANG)
		find_package(glslang REQUIRED)
	else()
		option(BUILD_EXTERNAL "Build external dependencies in /External" OFF)
		option(SKIP_GLSLANG_INSTALL "Skip installation" ON)
		option(ENABLE_SPVREMAPPER "Enables building of SPVRemapper" OFF)
		option(ENABLE_GLSLANG_BINARIES "Builds glslang and spirv-remap" OFF)
		option(ENABLE_HLSL "Enables HLSL input support" OFF)
		option(ENABLE_PCH "Enables Precompiled header" OFF)
		add_subdirectory(core/deps/glslang EXCLUDE_FROM_ALL)
		add_library(glslang::glslang-default-resource-limits ALIAS glslang-default-resource-limits)
		add_library(glslang::SPIRV ALIAS SPIRV)
	endif()
	target_link_libraries(${PROJECT_NAME} PRIVATE glslang::glslang-default-resource-limits glslang::SPIRV)
endif()

if(NOT LIBRETRO)
	find_package(ALSA)
	if(ALSA_FOUND AND NOT ANDROID)
		target_compile_definitions(${PROJECT_NAME} PRIVATE USE_ALSA)
		target_include_directories(${PROJECT_NAME} PRIVATE ${ALSA_INCLUDE_DIRS})
		target_link_libraries(${PROJECT_NAME} PRIVATE ${ALSA_LIBRARIES})
	endif()

	if(MINGW)
		target_link_libraries(${PROJECT_NAME} PRIVATE "-static-libgcc -static-libstdc++")
	endif()

	if(NOT ANDROID AND NOT IOS)
		if(USE_HOST_SDL)
			find_package(SDL2 2.0.9)
		endif()
		if(NOT SDL2_FOUND)
			set(SDL_TEST_ENABLED_BY_DEFAULT OFF)
			add_subdirectory(core/deps/SDL EXCLUDE_FROM_ALL)
			set(SDL2_FOUND 1)
		endif()

		# SDL2::SDL2main may or may not be available. It is e.g. required by Windows GUI applications
		if(TARGET SDL2::SDL2main)
			# It has an implicit dependency on SDL2 functions, so it MUST be added before SDL2::SDL2 (or SDL2::SDL2-static)
			target_link_libraries(${PROJECT_NAME} PRIVATE SDL2::SDL2main)
		endif()

		if((APPLE OR WIN32) AND TARGET SDL2::SDL2-static)
			target_link_libraries(${PROJECT_NAME} PRIVATE SDL2::SDL2-static)
		elseif(TARGET SDL2::SDL2)
			target_link_libraries(${PROJECT_NAME} PRIVATE SDL2::SDL2)
		else()
			target_include_directories(${PROJECT_NAME} PRIVATE ${SDL2_INCLUDE_DIRS})
			target_link_libraries(${PROJECT_NAME} PRIVATE ${SDL2_LIBRARIES})
		endif()

		target_compile_definitions(${PROJECT_NAME} PRIVATE USE_SDL USE_SDL_AUDIO)
		target_sources(${PROJECT_NAME} PRIVATE core/sdl/sdl.cpp core/sdl/sdl.h core/sdl/sdl_gamepad.h core/sdl/sdl_keyboard.h)

		if((UNIX AND NOT APPLE) OR NINTENDO_SWITCH)
			find_package(CURL REQUIRED)
			target_link_libraries(${PROJECT_NAME} PRIVATE CURL::libcurl)
		endif()
	endif()

	find_package(ZLIB)
	if(TARGET ZLIB::ZLIB AND NOT ANDROID AND (NOT WIN32 OR WINDOWS_STORE))
		set(WITH_SYSTEM_ZLIB ON CACHE BOOL "Use system provided zlib library")
		target_link_libraries(${PROJECT_NAME} PRIVATE ZLIB::ZLIB)
	endif()

	find_package(Lua 5.2)
	if(NOT APPLE AND LUA_FOUND)
		target_compile_definitions(${PROJECT_NAME} PRIVATE USE_LUA)
		target_include_directories(${PROJECT_NAME} PRIVATE ${LUA_INCLUDE_DIR} core/deps/luabridge/Source)
		list(TRANSFORM LUA_LIBRARIES REPLACE "\.dll" "")
		target_link_libraries(${PROJECT_NAME} PRIVATE ${LUA_LIBRARIES})
	endif()
endif()

add_subdirectory(core/deps/libchdr EXCLUDE_FROM_ALL)
target_link_libraries(${PROJECT_NAME} PRIVATE chdr-static)
target_include_directories(${PROJECT_NAME} PRIVATE core/deps/libchdr/include)

if(NOT WITH_SYSTEM_ZLIB)
	set(ZLIB_RELATIVE_PATH "core/deps/libchdr/deps/zlib-1.3.1")
	target_include_directories(${PROJECT_NAME} PRIVATE "${CMAKE_CURRENT_SOURCE_DIR}/${ZLIB_RELATIVE_PATH}" "${CMAKE_CURRENT_BINARY_DIR}/${ZLIB_RELATIVE_PATH}")
	# help libzip find the package
	set(ZLIB_FOUND TRUE)
	set(ZLIB_INCLUDE_DIR "${CMAKE_CURRENT_SOURCE_DIR}/${ZLIB_RELATIVE_PATH}" "${CMAKE_CURRENT_BINARY_DIR}/${ZLIB_RELATIVE_PATH}")
	
	cmake_policy(SET CMP0026 OLD)
	get_target_property(ZLIB_LIBRARY_RELEASE zlibstatic LOCATION)
	get_target_property(ZLIB_LIBRARY_DEBUG zlibstatic LOCATION_Debug)
endif()

find_package(PkgConfig)
if(PKG_CONFIG_FOUND AND NOT ANDROID AND NOT APPLE AND NOT LIBRETRO)
	pkg_check_modules(AO IMPORTED_TARGET ao)
	if(AO_FOUND)
		target_compile_definitions(${PROJECT_NAME} PRIVATE USE_LIBAO)
		target_link_libraries(${PROJECT_NAME} PRIVATE PkgConfig::AO)
	endif()

	if(NOT SDL2_FOUND)
		pkg_check_modules(LIBEVDEV IMPORTED_TARGET libevdev)
		if(LIBEVDEV_FOUND)
			target_compile_definitions(${PROJECT_NAME} PRIVATE USE_EVDEV)
			target_link_libraries(${PROJECT_NAME} PRIVATE PkgConfig::LIBEVDEV)

			pkg_check_modules(LIBUDEV IMPORTED_TARGET libudev)
			if(LIBUDEV_FOUND)
				target_compile_definitions(${PROJECT_NAME} PRIVATE USE_UDEV)
				target_link_libraries(${PROJECT_NAME} PRIVATE PkgConfig::LIBUDEV)
			endif()
		endif()
	endif()

	pkg_check_modules(LIBPULSE IMPORTED_TARGET libpulse)
	if(LIBPULSE_FOUND)
		target_compile_definitions(${PROJECT_NAME} PRIVATE USE_PULSEAUDIO)
		target_link_libraries(${PROJECT_NAME} PRIVATE PkgConfig::LIBPULSE)
	endif()

	if(USE_HOST_LIBZIP)
		pkg_check_modules(LIBZIP IMPORTED_TARGET libzip)
		if(LIBZIP_FOUND)
			target_link_libraries(${PROJECT_NAME} PRIVATE PkgConfig::LIBZIP)
		endif()
	endif()

	if(ENABLE_OPROFILE)
		target_compile_definitions(${PROJECT_NAME} PRIVATE DYNA_OPROF)
		target_link_libraries(${PROJECT_NAME} PRIVATE opagent)
	endif()

	find_package(MiniUPnPc)
	if(MINIUPNP_FOUND)
		target_include_directories(${PROJECT_NAME} PRIVATE ${MINIUPNP_INCLUDE_DIRS})
		target_link_libraries(${PROJECT_NAME} PRIVATE ${MINIUPNP_LIBRARIES})
	endif()
endif()

if(UNIX AND NOT APPLE AND NOT ANDROID)
	add_definitions(
		-DFLYCAST_DATADIR="${CMAKE_INSTALL_FULL_DATADIR}/${PROJECT_NAME}/"
		-DFLYCAST_SYSCONFDIR="${CMAKE_INSTALL_FULL_SYSCONFDIR}/${PROJECT_NAME}/"
	)

	if(USE_GLES2)
		target_compile_definitions(${PROJECT_NAME} PRIVATE GLES GLES2)
		if(USE_VIDEOCORE)
			target_compile_definitions(${PROJECT_NAME} PRIVATE TARGET_VIDEOCORE USE_OMX)
			target_link_libraries(${PROJECT_NAME} PRIVATE "-lbrcmGLESv2")
			target_link_directories(${PROJECT_NAME} PRIVATE "/opt/vc/lib")
		endif()
	elseif(USE_GLES)
		target_compile_definitions(${PROJECT_NAME} PRIVATE GLES GLES3)
	endif()

	find_package(Threads REQUIRED)
	target_link_libraries(${PROJECT_NAME} PRIVATE Threads::Threads)
	if(CMAKE_CXX_COMPILER_ID STREQUAL "GNU" AND "x86_64" IN_LIST ARCHITECTURE AND NOT LIBRETRO)
		set_target_properties(${PROJECT_NAME} PROPERTIES POSITION_INDEPENDENT_CODE False)
		if(${CMAKE_VERSION} VERSION_LESS "3.14.0")
			set(CMAKE_EXE_LINKER_FLAGS "${CMAKE_EXE_LINKER_FLAGS} -no-pie")
		endif()
	endif()

	if(NOT SDL2_FOUND AND NOT LIBRETRO)
		find_package(X11 REQUIRED)
		if(X11_FOUND)
			target_compile_definitions(${PROJECT_NAME} PRIVATE SUPPORT_X11)
			target_include_directories(${PROJECT_NAME} PRIVATE ${X11_INCLUDE_DIR})
			target_link_libraries(${PROJECT_NAME} PRIVATE ${X11_LIBRARIES})
		endif()
	endif()

	find_library(LIBRT rt)
	if(LIBRT)
		target_link_libraries(${PROJECT_NAME} PRIVATE ${LIBRT})
	endif()

	target_link_libraries(${PROJECT_NAME} PRIVATE ${CMAKE_DL_LIBS})
endif()

if(ASAN)
	if(ANDROID)
		target_compile_options(${PROJECT_NAME} PRIVATE -fsanitize=address -fno-omit-frame-pointer)
		set_target_properties(${PROJECT_NAME} PROPERTIES LINK_FLAGS -fsanitize=address)
	else()
		target_compile_options(${PROJECT_NAME} PRIVATE -fsanitize=address -static-libasan)
		set(CMAKE_EXE_LINKER_FLAGS "${CMAKE_EXE_LINKER_FLAGS} -fsanitize=address -static-libasan")
	endif()
endif()

if(ANDROID AND "arm" IN_LIST ARCHITECTURE)
	enable_language(ASM)
	option(LIBUNWIND_ENABLE_SHARED "Build libunwind as a shared library." OFF)
	add_subdirectory(core/deps/libunwind/libunwind)
	target_link_libraries(${PROJECT_NAME} PRIVATE unwind_static)
endif()

if(ANDROID AND NOT LIBRETRO)
	set(BUILD_SHARED_LIBS OFF)
	add_subdirectory(core/deps/oboe)
	target_compile_definitions(${PROJECT_NAME} PRIVATE USE_OBOE)
	target_link_libraries(${PROJECT_NAME} PRIVATE oboe)
endif()

target_sources(${PROJECT_NAME} PRIVATE
		core/deps/chdpsr/cdipsr.cpp
		core/deps/chdpsr/cdipsr.h)

add_subdirectory(core/deps/nowide EXCLUDE_FROM_ALL)
target_link_libraries(${PROJECT_NAME} PRIVATE nowide::nowide)

if(NOT MINIUPNP_FOUND)
	if(NINTENDO_SWITCH)
		target_compile_definitions(${PROJECT_NAME} PRIVATE FEAT_NO_MINIUPNPC)
	else()
		option(UPNPC_BUILD_SHARED "Build shared library" OFF)
		option(UPNPC_BUILD_TESTS "Build test executables" OFF)
		option(UPNPC_BUILD_SAMPLE "Build sample executables" OFF)
		option(UPNPC_NO_INSTALL "Disable installation" ON)
		add_subdirectory(core/deps/miniupnpc)
		if(WINDOWS_STORE)
			get_target_property(miniupnpc-private-defs miniupnpc-private INTERFACE_COMPILE_DEFINITIONS)
			list(REMOVE_ITEM miniupnpc-private-defs "_WIN32_WINNT=0x0501")
			set_property(TARGET miniupnpc-private PROPERTY INTERFACE_COMPILE_DEFINITIONS ${miniupnpc-private-defs})
		endif()
		target_link_libraries(${PROJECT_NAME} PRIVATE miniupnpc::miniupnpc)
	endif()
endif()

if(NOT LIBZIP_FOUND OR NINTENDO_SWITCH)
	option(ENABLE_COMMONCRYPTO "Enable use of CommonCrypto" OFF)
	option(ENABLE_GNUTLS "Enable use of GnuTLS" OFF)
	option(ENABLE_MBEDTLS "Enable use of mbed TLS" OFF)
	option(ENABLE_OPENSSL "Enable use of OpenSSL" OFF)
	option(ENABLE_WINDOWS_CRYPTO "Enable use of Windows cryptography libraries" OFF)
	option(ENABLE_BZIP2 "Enable use of BZip2" OFF)
	option(ENABLE_LZMA "Enable use of LZMA" OFF)
	option(ENABLE_ZSTD "Enable use of Zstandard" OFF)
	option(BUILD_TOOLS "Build tools in the src directory (zipcmp, zipmerge, ziptool)" OFF)
	option(BUILD_REGRESS "Build regression tests" OFF)
	option(BUILD_EXAMPLES "Build examples" OFF)
	option(BUILD_DOC "Build documentation" OFF)
	option(BUILD_SHARED_LIBS "Build shared libraries" OFF)
	option(LIBZIP_DO_INSTALL "Install libzip and the related files" OFF)
	add_subdirectory(core/deps/libzip)
	target_link_libraries(${PROJECT_NAME} PRIVATE libzip::zip)
endif()

if(WIN32)
	target_include_directories(${PROJECT_NAME} PRIVATE core/deps/dirent)
endif()

target_include_directories(${PROJECT_NAME} PRIVATE core/deps/picotcp/include core/deps/picotcp/modules)
target_sources(${PROJECT_NAME} PRIVATE
		core/deps/picotcp/include/arch/pico_arm9.h
		core/deps/picotcp/include/arch/pico_atsamd21j18.h
		core/deps/picotcp/include/arch/pico_avr.h
		core/deps/picotcp/include/arch/pico_cortex_m.h
		core/deps/picotcp/include/arch/pico_dos.h
		core/deps/picotcp/include/arch/pico_esp8266.h
		core/deps/picotcp/include/arch/pico_generic_gcc.h
		core/deps/picotcp/include/arch/pico_linux.h
		core/deps/picotcp/include/arch/pico_mbed.h
		core/deps/picotcp/include/arch/pico_msp430.h
		core/deps/picotcp/include/arch/pico_msvc.h
		core/deps/picotcp/include/arch/pico_none.h
		core/deps/picotcp/include/arch/pico_pic24.h
		core/deps/picotcp/include/arch/pico_pic32.h
		core/deps/picotcp/include/arch/pico_posix.h
		core/deps/picotcp/include/heap.h
		core/deps/picotcp/include/pico_addressing.h
		core/deps/picotcp/include/pico_config.h
		core/deps/picotcp/include/pico_constants.h
		core/deps/picotcp/include/pico_defines.h
		core/deps/picotcp/include/pico_defines_msvc.h
		core/deps/picotcp/include/pico_device.h
		core/deps/picotcp/include/pico_eth.h
		core/deps/picotcp/include/pico_frame.h
		core/deps/picotcp/include/pico_md5.h
		core/deps/picotcp/include/pico_module_eth.h
		core/deps/picotcp/include/pico_protocol.h
		core/deps/picotcp/include/pico_queue.h
		core/deps/picotcp/include/pico_socket.h
		core/deps/picotcp/include/pico_socket_multicast.h
		core/deps/picotcp/include/pico_stack.h
		core/deps/picotcp/include/pico_tree.h
		core/deps/picotcp/modules/pico_arp.c
		core/deps/picotcp/modules/pico_dev_ppp.c
		core/deps/picotcp/modules/pico_dhcp_common.c
		core/deps/picotcp/modules/pico_dhcp_common.h
		core/deps/picotcp/modules/pico_dhcp_server.c
		core/deps/picotcp/modules/pico_dhcp_server.h
		core/deps/picotcp/modules/pico_dns_client.c
		core/deps/picotcp/modules/pico_dns_common.c
		core/deps/picotcp/modules/pico_ethernet.c
		core/deps/picotcp/modules/pico_fragments.c
		core/deps/picotcp/modules/pico_icmp4.c
		core/deps/picotcp/modules/pico_ipv4.c
		core/deps/picotcp/modules/pico_socket_tcp.c
		core/deps/picotcp/modules/pico_socket_udp.c
		core/deps/picotcp/modules/pico_strings.c
		core/deps/picotcp/modules/pico_tcp.c
		core/deps/picotcp/modules/pico_udp.c
		core/deps/picotcp/stack/pico_device.c
		core/deps/picotcp/stack/pico_frame.c
		core/deps/picotcp/stack/pico_md5.c
		core/deps/picotcp/stack/pico_protocol.c
		core/deps/picotcp/stack/pico_socket.c
		core/deps/picotcp/stack/pico_socket_multicast.c
		core/deps/picotcp/stack/pico_stack.c
		core/deps/picotcp/stack/pico_tree.c)

target_compile_definitions(${PROJECT_NAME} PRIVATE _7ZIP_ST)
target_sources(${PROJECT_NAME} PRIVATE core/deps/lzma/7zArcIn.c core/deps/lzma/7zBuf.c core/deps/lzma/7zCrc.c core/deps/lzma/7zCrcOpt.c core/deps/lzma/7zDec.c core/deps/lzma/7zFile.c core/deps/lzma/7zStream.c core/deps/lzma/Alloc.c core/deps/lzma/Bcj2.c core/deps/lzma/Bra86.c core/deps/lzma/Bra.c core/deps/lzma/BraIA64.c core/deps/lzma/CpuArch.c core/deps/lzma/Delta.c core/deps/lzma/LzFind.c core/deps/lzma/Lzma2Dec.c core/deps/lzma/Lzma86Dec.c core/deps/lzma/Lzma86Enc.c core/deps/lzma/LzmaDec.c core/deps/lzma/LzmaEnc.c core/deps/lzma/LzmaLib.c core/deps/lzma/Sort.c)
add_subdirectory(core/deps/libelf)
target_link_libraries(${PROJECT_NAME} PRIVATE elf)
if(NOT LIBRETRO)
	target_compile_definitions(${PROJECT_NAME} PRIVATE IMGUI_DISABLE_DEMO_WINDOWS IMGUI_DEFINE_MATH_OPERATORS)
	target_include_directories(${PROJECT_NAME} PRIVATE core/deps/imgui core/deps/imgui/backends)
	target_sources(${PROJECT_NAME} PRIVATE
		core/deps/imgui/imgui.cpp
		core/deps/imgui/imgui_demo.cpp
		core/deps/imgui/imgui_draw.cpp
		core/deps/imgui/imgui_stdlib.cpp
		core/deps/imgui/imgui_tables.cpp
		core/deps/imgui/imgui_widgets.cpp)

	if(ENABLE_FC_PROFILER)
		target_include_directories(${PROJECT_NAME} PRIVATE core/deps/implot)
		target_sources(${PROJECT_NAME} PRIVATE
			core/deps/implot/implot.h
			core/deps/implot/implot.cpp
			core/deps/implot/implot_internal.h
			core/deps/implot/implot_items.cpp)
	endif()
endif()
target_sources(${PROJECT_NAME} PRIVATE core/deps/xbrz/xbrz.cpp)
target_sources(${PROJECT_NAME} PRIVATE core/deps/md5/md5.cpp)

if(USE_DISCORD AND NOT LIBRETRO)
	option(BUILD_EXAMPLES "Build example apps" OFF)
	add_subdirectory(core/deps/discord-rpc)
	target_include_directories(${PROJECT_NAME} PRIVATE core/deps/discord-rpc/include)
	target_link_libraries(${PROJECT_NAME} PRIVATE discord-rpc)
	target_compile_definitions(${PROJECT_NAME} PRIVATE USE_DISCORD)
	target_sources(${PROJECT_NAME} PRIVATE core/ui/discord.cpp)
endif()

cmrc_add_resource_library(flycast-resources ALIAS flycast::res NAMESPACE flycast)
target_link_libraries(${PROJECT_NAME} PRIVATE flycast::res)

if(LIBRETRO)
	target_include_directories(${PROJECT_NAME} PRIVATE core/deps/libretro-common/include)
	target_sources(${PROJECT_NAME} PRIVATE
		core/deps/libretro-common/memmap/memalign.c
		core/deps/libretro-common/file/file_path.c
		core/deps/libretro-common/vfs/vfs_implementation.c
		core/deps/libretro-common/encodings/encoding_utf.c
		core/deps/libretro-common/compat/compat_strl.c
		core/deps/libretro-common/compat/fopen_utf8.c
		core/deps/libretro-common/compat/compat_strcasestr.c
		core/deps/libretro-common/file/retro_dirent.c
		core/deps/libretro-common/string/stdstring.c)
	if(USE_OPENGL)
		target_sources(${PROJECT_NAME} PRIVATE
			core/deps/libretro-common/glsm/glsm.c
			core/deps/libretro-common/glsym/rglgen.c)
		if(ANDROID OR IOS OR USE_GLES)
			target_sources(${PROJECT_NAME} PRIVATE core/deps/libretro-common/glsym/glsym_es3.c)
		elseif(USE_GLES2)
			target_sources(${PROJECT_NAME} PRIVATE core/deps/libretro-common/glsym/glsym_es2.c)
		else()
			target_sources(${PROJECT_NAME} PRIVATE core/deps/libretro-common/glsym/glsym_gl.c)
		endif()
	endif()
	target_sources(${PROJECT_NAME} PRIVATE
		shell/libretro/audiostream.cpp
		shell/libretro/keyboard_map.h
		shell/libretro/libretro_core_option_defines.h
		shell/libretro/libretro_core_options_intl.h
		shell/libretro/libretro_core_options.h
		shell/libretro/libretro.cpp
		shell/libretro/LogManager.cpp
		shell/libretro/LogManager.h
		shell/libretro/option.cpp
		shell/libretro/oslib.cpp
		shell/libretro/vmu_xhair.cpp)
	if(APPLE)
		target_sources(${PROJECT_NAME} PRIVATE shell/libretro/oslib_apple.mm)
	endif()
endif()

target_sources(${PROJECT_NAME} PRIVATE
		core/archive/7zArchive.cpp
		core/archive/7zArchive.h
		core/archive/archive.cpp
		core/archive/archive.h
		core/archive/rzip.cpp
		core/archive/rzip.h
		core/archive/ZipArchive.cpp
		core/archive/ZipArchive.h
		core/cfg/option.h)

if(NOT LIBRETRO)
	target_sources(${PROJECT_NAME} PRIVATE
			core/cfg/cfg.cpp
			core/cfg/cfg.h
			core/cfg/cl.cpp
			core/cfg/ini.cpp
			core/cfg/ini.h
			core/cfg/option.cpp)
endif()

target_sources(${PROJECT_NAME} PRIVATE
		core/hw/hwreg.h
		core/hw/aica/aica.cpp
		core/hw/aica/aica.h
		core/hw/aica/aica_if.cpp
		core/hw/aica/aica_if.h
		core/hw/aica/aica_mem.cpp
		core/hw/aica/aica_mem.h
		core/hw/aica/dsp.cpp
		core/hw/aica/dsp.h
		core/hw/aica/dsp_arm32.cpp
		core/hw/aica/dsp_arm64.cpp
		core/hw/aica/dsp_interp.cpp
		core/hw/aica/dsp_x64.cpp
		core/hw/aica/dsp_x86.cpp
		core/hw/aica/sgc_if.cpp
		core/hw/aica/sgc_if.h
		core/hw/arm7/arm7.cpp
		core/hw/arm7/arm7.h
		core/hw/arm7/arm_mem.cpp
		core/hw/arm7/arm_mem.h
		core/hw/arm7/arm7_rec_arm32.cpp
		core/hw/arm7/arm7_rec_arm64.cpp
		core/hw/arm7/arm7_rec_x64.cpp
		core/hw/arm7/arm7_rec.cpp
		core/hw/arm7/arm7_rec.h
		core/hw/arm7/arm-new.h
		core/hw/bba/bba.h
		core/hw/bba/bba.cpp
		core/hw/bba/rtl8139c.h
		core/hw/bba/rtl8139c.cpp
		core/hw/flashrom/at93cxx.cpp
		core/hw/flashrom/at93cxx.h
		core/hw/flashrom/flashrom.cpp
		core/hw/flashrom/flashrom.h
		core/hw/flashrom/nvmem.cpp
		core/hw/flashrom/nvmem.h
		core/hw/flashrom/x76f100.cpp
		core/hw/flashrom/x76f100.h
		core/hw/gdrom/gdrom_if.h
		core/hw/gdrom/gdrom_response.cpp
		core/hw/gdrom/gdromv3.cpp
		core/hw/gdrom/gdromv3.h
		core/hw/holly/holly_intc.cpp
		core/hw/holly/holly_intc.h
		core/hw/holly/sb.cpp
		core/hw/holly/sb.h
		core/hw/holly/sb_mem.cpp
		core/hw/holly/sb_mem.h
		core/hw/maple/maple_cfg.cpp
		core/hw/maple/maple_cfg.h
		core/hw/maple/maple_devs.cpp
		core/hw/maple/maple_devs.h
		core/hw/maple/maple_helper.cpp
		core/hw/maple/maple_helper.h
		core/hw/maple/maple_if.cpp
		core/hw/maple/maple_if.h
		core/hw/maple/maple_jvs.cpp
		core/hw/mem/addrspace.cpp
		core/hw/mem/addrspace.h
		core/hw/mem/mem_watch.cpp
		core/hw/mem/mem_watch.h
		core/hw/modem/modem.cpp
		core/hw/modem/modem.h
		core/hw/modem/modem_regs.h
		core/hw/naomi/awave_regs.h
		core/hw/naomi/awcartridge.cpp
		core/hw/naomi/awcartridge.h
		core/hw/naomi/decrypt.cpp
		core/hw/naomi/decrypt.h
		core/hw/naomi/gdcartridge.cpp
		core/hw/naomi/gdcartridge.h
		core/hw/naomi/m1cartridge.cpp
		core/hw/naomi/m1cartridge.h
		core/hw/naomi/m4cartridge.cpp
		core/hw/naomi/m4cartridge.h
		core/hw/naomi/multiboard.h
		core/hw/naomi/multiboard.cpp
		core/hw/naomi/naomi_cart.cpp
		core/hw/naomi/naomi_cart.h
		core/hw/naomi/naomi_flashrom.cpp
		core/hw/naomi/naomi_flashrom.h
		core/hw/naomi/naomi_m3comm.cpp
		core/hw/naomi/naomi_m3comm.h
		core/hw/naomi/naomi.cpp
		core/hw/naomi/naomi.h
		core/hw/naomi/naomi_regs.h
		core/hw/naomi/naomi_roms.cpp
		core/hw/naomi/naomi_roms.h
		core/hw/naomi/naomi_roms_input.h
		core/hw/naomi/netdimm.cpp
		core/hw/naomi/netdimm.h
		core/hw/naomi/card_reader.h
		core/hw/naomi/card_reader.cpp
		core/hw/naomi/touchscreen.h
		core/hw/naomi/touchscreen.cpp
		core/hw/naomi/printer.h
		core/hw/naomi/printer.cpp
		core/hw/naomi/systemsp.h
		core/hw/naomi/systemsp.cpp
		core/hw/naomi/hopper.h
		core/hw/naomi/hopper.cpp
		core/hw/pvr/elan.cpp
		core/hw/pvr/elan.h
		core/hw/pvr/elan_struct.h
		core/hw/pvr/pvr.cpp
		core/hw/pvr/pvr.h
		core/hw/pvr/pvr_mem.cpp
		core/hw/pvr/pvr_mem.h
		core/hw/pvr/pvr_regs.cpp
		core/hw/pvr/pvr_regs.h
		core/hw/pvr/pvr_sb_regs.cpp
		core/hw/pvr/pvr_sb_regs.h
		core/hw/pvr/Renderer_if.cpp
		core/hw/pvr/Renderer_if.h
		core/hw/pvr/spg.cpp
		core/hw/pvr/spg.h
		core/hw/pvr/ta_const_df.h
		core/hw/pvr/ta.cpp
		core/hw/pvr/ta_ctx.cpp
		core/hw/pvr/ta_ctx.h
		core/hw/pvr/ta.h
		core/hw/pvr/ta_structs.h
		core/hw/pvr/ta_util.cpp
		core/hw/pvr/ta_vtx.cpp
		core/hw/sh4/dyna/blockmanager.cpp
		core/hw/sh4/dyna/blockmanager.h
		core/hw/sh4/dyna/decoder.cpp
		core/hw/sh4/dyna/decoder.h
		core/hw/sh4/dyna/decoder_opcodes.h
		core/hw/sh4/dyna/driver.cpp
		core/hw/sh4/dyna/ngen.h
		core/hw/sh4/dyna/shil_canonical.h
		core/hw/sh4/dyna/shil.cpp
		core/hw/sh4/dyna/shil.h
		core/hw/sh4/dyna/ssa.cpp
		core/hw/sh4/dyna/ssa.h
		core/hw/sh4/dyna/ssa_regalloc.h
		core/hw/sh4/fsca-table.h
		core/hw/sh4/interpr/sh4_fpu.cpp
		core/hw/sh4/interpr/sh4_interpreter.cpp
		core/hw/sh4/interpr/sh4_opcodes.cpp
		core/hw/sh4/interpr/sh4_opcodes.h
		core/hw/sh4/modules/bsc.cpp
		core/hw/sh4/modules/ccn.cpp
		core/hw/sh4/modules/ccn.h
		core/hw/sh4/modules/cpg.cpp
		core/hw/sh4/modules/dmac.cpp
		core/hw/sh4/modules/dmac.h
		core/hw/sh4/modules/fastmmu.cpp
		core/hw/sh4/modules/intc.cpp
		core/hw/sh4/modules/mmu.cpp
		core/hw/sh4/modules/mmu.h
		core/hw/sh4/modules/modules.h
		core/hw/sh4/modules/rtc.cpp
		core/hw/sh4/modules/serial.cpp
		core/hw/sh4/modules/tmu.cpp
		core/hw/sh4/modules/ubc.cpp
		core/hw/sh4/modules/wince.h
		core/hw/sh4/sh4_cache.h
		core/hw/sh4/sh4_cycles.cpp
		core/hw/sh4/sh4_cycles.h
		core/hw/sh4/sh4_core.h
		core/hw/sh4/sh4_core_regs.cpp
		core/hw/sh4/sh4_if.h
		core/hw/sh4/sh4_interpreter.h
		core/hw/sh4/sh4_interrupts.cpp
		core/hw/sh4/sh4_interrupts.h
		core/hw/sh4/sh4_mem.cpp
		core/hw/sh4/sh4_mem.h
		core/hw/sh4/sh4_mmr.cpp
		core/hw/sh4/sh4_mmr.h
		core/hw/sh4/sh4_opcode_list.cpp
		core/hw/sh4/sh4_opcode_list.h
		core/hw/sh4/sh4_rom.cpp
		core/hw/sh4/sh4_rom.h
		core/hw/sh4/sh4_sched.cpp
		core/hw/sh4/sh4_sched.h
		core/hw/sh4/storeq.cpp)

cmrc_add_resources(flycast-resources
		WHENCE resources
		resources/flash/alienfnt.nvmem.zip	# network settings
		resources/flash/gunsur2.nvmem.zip
		resources/flash/mazan.nvmem.zip		# free play, calibrated
		resources/flash/otrigger.nvmem.zip
		resources/flash/wldkicks.nvmem.zip	# free play
		resources/flash/wldkicksj.nvmem.zip	# free play
		resources/flash/wldkicksu.nvmem.zip	# free play
		resources/flash/f355.nvmem.zip		# printer on
		resources/flash/f355twin.nvmem.zip	# printer on
		resources/flash/f355twn2.nvmem.zip	# printer on
		resources/flash/dirtypig.nvmem.zip	# 4 players
		resources/flash/dirtypig.nvmem2.zip
		resources/flash/vf4.nvmem.zip		# card all day, stage select
		resources/flash/vf4evob.nvmem.zip	# card all day, stage select
		resources/flash/vf4tuned.nvmem.zip  # card all day, stage select, 45 sec time limit, 3 match
		resources/flash/magicpop.nvmem.zip	# debug: comm and all errors disabled
		resources/flash/ochaken.nvmem.zip	# debug: comm and all errors disabled
		resources/flash/puyomedal.nvmem.zip	# debug: comm and all errors disabled
		resources/flash/unomedal.nvmem.zip	# debug: comm and all errors disabled
		resources/flash/westdrmg.nvmem.zip	# debug: comm and all errors disabled
		resources/picture/f355_print_template.png)

cmrc_add_resources(flycast-resources
		fonts/printer_ascii8x16.bin.zip
		fonts/printer_ascii12x24.bin.zip
		fonts/printer_kanji16x16.bin.zip
		fonts/printer_kanji24x24.bin.zip)

if(NOT LIBRETRO)
	cmrc_add_resources(flycast-resources
		fonts/Roboto-Medium.ttf.zip
		fonts/Roboto-Regular.ttf.zip
		fonts/fa-solid-900.ttf.zip)
	if(ANDROID)
		cmrc_add_resources(flycast-resources
			WHENCE resources
			resources/picture/buttons.png)
	endif()
endif()

target_sources(${PROJECT_NAME} PRIVATE
		core/imgread/cdi.cpp
		core/imgread/chd.cpp
		core/imgread/common.cpp
		core/imgread/common.h
		core/imgread/cue.cpp
		core/imgread/gdi.cpp
		core/imgread/ImgReader.cpp
		core/imgread/ioctl.cpp
		core/imgread/iso9660.h
		core/imgread/isofs.cpp
		core/imgread/isofs.h)

if(NOT LIBRETRO)
	target_sources(${PROJECT_NAME} PRIVATE
			core/input/gamepad.h
			core/input/gamepad_device.cpp
			core/input/gamepad_device.h
			core/input/keyboard_device.h
			core/input/mapping.cpp
			core/input/mapping.h
			core/input/mouse.cpp
			core/input/mouse.h)
endif()

if(WIN32)
	target_sources(${PROJECT_NAME} PRIVATE
			core/windows/comptr.h
			core/windows/fault_handler.cpp
			core/windows/unwind_info.cpp
			core/windows/win_vmem.cpp)
else()
	target_sources(${PROJECT_NAME} PRIVATE
			core/linux/common.cpp
			core/linux/context.cpp
			core/linux/posix_vmem.cpp
			core/linux/unwind_info.cpp)
	if(NINTENDO_SWITCH)
		target_sources(${PROJECT_NAME} PRIVATE
				shell/switch/libnx_vmem.cpp
				shell/switch/stubs.c
				shell/switch/context_switch.S
				shell/switch/nswitch.h
				shell/switch/switch_gamepad.h
				shell/switch/switch_main.cpp
				shell/switch/ucontext.h)
	endif()
endif()

if(NOT LIBRETRO)
	target_sources(${PROJECT_NAME} PRIVATE
			core/linux-dist/evdev.cpp
			core/linux-dist/evdev.h
			core/linux-dist/icon.h
			core/linux-dist/x11.cpp
			core/linux-dist/x11.h
			core/linux-dist/x11_keyboard.h)
endif()

target_sources(${PROJECT_NAME} PRIVATE
		core/log/BitSet.h
		core/log/Log.h
		core/log/StringUtil.h)
if(NOT LIBRETRO)
	target_sources(${PROJECT_NAME} PRIVATE
			core/log/ConsoleListener.h
			core/log/ConsoleListenerDroid.cpp
			core/log/ConsoleListenerNix.cpp
			core/log/ConsoleListenerWin.cpp
			core/log/LogManager.cpp
			core/log/LogManager.h)
endif()

target_sources(${PROJECT_NAME} PRIVATE
		core/network/alienfnt_modem.cpp
		core/network/alienfnt_modem.h
		core/network/dns.cpp
		core/network/ggpo.cpp
		core/network/ggpo.h
		core/network/miniupnp.cpp
		core/network/miniupnp.h
		core/network/naomi_network.cpp
		core/network/naomi_network.h
		core/network/net_handshake.cpp
		core/network/net_handshake.h
		core/network/net_platform.h
		core/network/output.cpp
		core/network/output.h
		core/network/picoppp.cpp
		core/network/picoppp.h)

if(ANDROID)
	target_sources(${PROJECT_NAME} PRIVATE
			core/network/ifaddrs.c)
endif()

if(NOT LIBRETRO)
	target_sources(${PROJECT_NAME} PRIVATE
			core/audio/audiobackend_alsa.cpp
			core/audio/audiobackend_coreaudio.cpp
			core/audio/audiobackend_directsound.cpp
			core/audio/audiobackend_libao.cpp
			core/audio/audiobackend_null.cpp
			core/audio/audiobackend_oboe.cpp
			core/audio/audiobackend_omx.cpp
			core/audio/audiobackend_oss.cpp
			core/audio/audiobackend_pulseaudio.cpp
			core/audio/audiobackend_sdl2.cpp
			core/audio/audiostream.cpp
			core/oslib/http_client.cpp
			core/oslib/http_client.h
			core/oslib/oslib.cpp)
endif()

target_sources(${PROJECT_NAME} PRIVATE
		core/audio/audiostream.h
		core/oslib/directory.h
		core/oslib/host_context.h
		core/oslib/oslib.h
		core/oslib/resources.cpp
		core/oslib/resources.h
		core/oslib/storage.cpp
		core/oslib/storage.h
		core/oslib/unwind_info.h
		core/oslib/virtmem.h
		core/lua/lua.cpp
		core/lua/lua.h)

if (ENABLE_DC_PROFILER)
	target_sources(${PROJECT_NAME} PRIVATE
		core/profiler/dc_profiler.cpp
		core/profiler/dc_profiler.h)

		target_compile_definitions(${PROJECT_NAME} PRIVATE DC_PROFILER)
endif()

if (ENABLE_FC_PROFILER)
	target_sources(${PROJECT_NAME} PRIVATE
		core/profiler/fc_profiler.cpp
		core/profiler/fc_profiler.h)

		target_compile_definitions(${PROJECT_NAME} PRIVATE FC_PROFILER)
endif()

target_sources(${PROJECT_NAME} PRIVATE
		core/reios/descrambl.cpp
		core/reios/descrambl.h
		core/reios/gdrom_hle.cpp
		core/reios/gdrom_hle.h
		core/reios/reios.cpp
		core/reios/reios.h
		core/reios/reios_elf.cpp
		core/reios/reios_elf.h)
cmrc_add_resources(flycast-resources fonts/biosfont.bin.zip)

target_sources(${PROJECT_NAME} PRIVATE
			core/achievements/achievements.cpp
			core/achievements/achievements.h)
if(NOT LIBRETRO)
	target_sources(${PROJECT_NAME} PRIVATE
			core/deps/rcheevos/src/rc_client_raintegration.c
			core/deps/rcheevos/src/rc_client.c
			core/deps/rcheevos/src/rc_compat.c
			core/deps/rcheevos/src/rc_util.c
			core/deps/rcheevos/src/rc_version.c
			core/deps/rcheevos/src/rapi/rc_api_common.c
			core/deps/rcheevos/src/rapi/rc_api_editor.c
			core/deps/rcheevos/src/rapi/rc_api_info.c
			core/deps/rcheevos/src/rapi/rc_api_runtime.c
			core/deps/rcheevos/src/rapi/rc_api_user.c
			core/deps/rcheevos/src/rcheevos/alloc.c
			core/deps/rcheevos/src/rcheevos/condition.c
			core/deps/rcheevos/src/rcheevos/condset.c
			core/deps/rcheevos/src/rcheevos/consoleinfo.c
			core/deps/rcheevos/src/rcheevos/format.c
			core/deps/rcheevos/src/rcheevos/lboard.c
			core/deps/rcheevos/src/rcheevos/memref.c
			core/deps/rcheevos/src/rcheevos/operand.c
			core/deps/rcheevos/src/rcheevos/rc_validate.c
			core/deps/rcheevos/src/rcheevos/richpresence.c
			core/deps/rcheevos/src/rcheevos/runtime_progress.c
			core/deps/rcheevos/src/rcheevos/runtime.c
			core/deps/rcheevos/src/rcheevos/trigger.c
			core/deps/rcheevos/src/rcheevos/value.c
			core/deps/rcheevos/src/rhash/aes.c
			core/deps/rcheevos/src/rhash/cdreader.c
			core/deps/rcheevos/src/rhash/hash.c
			core/deps/rcheevos/src/rhash/md5.c
			core/deps/rcheevos/src/rurl/url.c)
	target_include_directories(${PROJECT_NAME} PRIVATE core/deps/rcheevos/include)
	target_compile_definitions(${PROJECT_NAME} PRIVATE USE_RACHIEVEMENTS RC_DISABLE_LUA)
endif()

target_sources(${PROJECT_NAME} PRIVATE
		core/wsi/context.h
		core/wsi/libretro.cpp
		core/wsi/libretro.h
		core/wsi/switcher.cpp)

if(USE_OPENGL)
	target_compile_definitions(${PROJECT_NAME} PRIVATE USE_OPENGL)
	target_sources(${PROJECT_NAME} PRIVATE
			core/wsi/egl.cpp
			core/wsi/egl.h
			core/wsi/gl_context.cpp
			core/wsi/gl_context.h
			core/wsi/osx.cpp
			core/wsi/osx.h
			core/wsi/sdl.cpp
			core/wsi/sdl.h)

	target_sources(${PROJECT_NAME} PRIVATE
			core/rend/gles/glcache.h
			core/rend/gles/gldraw.cpp
			core/rend/gles/gles.cpp
			core/rend/gles/gles.h
			core/rend/gles/gltex.cpp
			core/rend/gles/quad.cpp
			core/rend/gles/postprocess.cpp
			core/rend/gles/postprocess.h
			core/rend/gles/naomi2.cpp
			core/rend/gles/naomi2.h)

	if(NOT LIBRETRO)
		target_sources(${PROJECT_NAME} PRIVATE
				core/deps/imgui/backends/imgui_impl_opengl3.cpp
				core/deps/imgui/backends/imgui_impl_opengl3.h
				core/rend/gles/opengl_driver.cpp
				core/rend/gles/opengl_driver.h)
	endif()

	if(NOT (APPLE OR ANDROID OR USE_GLES OR USE_GLES2))
		target_sources(${PROJECT_NAME} PRIVATE
				core/rend/gl4/abuffer.cpp
				core/rend/gl4/gl4.h
				core/rend/gl4/gldraw.cpp
				core/rend/gl4/gles.cpp
				core/rend/gl4/gl4naomi2.cpp
				core/rend/gl4/gl4naomi2.h)
	endif()
endif()

target_sources(${PROJECT_NAME} PRIVATE
		core/build.h
		core/cheats.cpp
		core/cheats.h
		core/emulator.h
		core/nullDC.cpp
		core/serialize.cpp
		core/serialize.h
		core/stdclass.cpp
		core/stdclass.h
		core/types.h
		core/debug/gdb_server.h)

target_sources(${PROJECT_NAME} PRIVATE
		core/rend/CustomTexture.cpp
		core/rend/CustomTexture.h
		core/rend/osd.cpp
		core/rend/osd.h
		core/rend/sorter.cpp
		core/rend/sorter.h
		core/rend/tileclip.h
		core/rend/TexCache.cpp
		core/rend/TexCache.h
		core/rend/norend/norend.cpp)
if(NOT LIBRETRO)
	target_sources(${PROJECT_NAME} PRIVATE
			core/ui/game_scanner.cpp
			core/ui/game_scanner.h
			core/ui/imgui_driver.h
			core/ui/gui.cpp
			core/ui/gui.h
			core/ui/gui_achievements.cpp
			core/ui/gui_android.cpp
			core/ui/gui_android.h
			core/ui/gui_chat.h
			core/ui/gui_cheats.cpp
			core/ui/gui_util.cpp
			core/ui/gui_util.h
			core/ui/mainui.cpp
			core/ui/mainui.h
			core/ui/boxart/boxart.cpp
			core/ui/boxart/boxart.h
			core/ui/boxart/gamesdb.cpp
			core/ui/boxart/gamesdb.h
			core/ui/boxart/scraper.cpp
			core/ui/boxart/scraper.h)
endif()

if(USE_VULKAN)
	target_compile_definitions(${PROJECT_NAME} PUBLIC VK_NO_PROTOTYPES)
	if(ANDROID)
		target_compile_definitions(${PROJECT_NAME} PUBLIC VK_USE_PLATFORM_ANDROID_KHR)
	elseif(X11_FOUND)
		target_compile_definitions(${PROJECT_NAME} PUBLIC VK_USE_PLATFORM_XLIB_KHR)
	elseif(WIN32)
		target_compile_definitions(${PROJECT_NAME} PUBLIC VK_USE_PLATFORM_WIN32_KHR)
	elseif(APPLE)
		target_compile_definitions(${PROJECT_NAME} PUBLIC VK_USE_PLATFORM_MACOS_MVK)
		target_compile_definitions(${PROJECT_NAME} PUBLIC VK_USE_PLATFORM_METAL_EXT)
	endif()

	add_subdirectory(core/deps/Vulkan-Headers)
	target_link_libraries(${PROJECT_NAME} PRIVATE Vulkan::Headers)

	add_subdirectory(core/deps/VulkanMemoryAllocator)
	target_compile_definitions(VulkanMemoryAllocator INTERFACE $<$<BOOL:${APPLE}>:VMA_USE_STL_SHARED_MUTEX=0>) # Only available on macOS 10.12+
	target_compile_options(VulkanMemoryAllocator INTERFACE $<$<AND:$<COMPILE_LANGUAGE:CXX>,$<CXX_COMPILER_ID:AppleClang,Clang>>:-Wno-nullability-completeness>)
	target_link_libraries(${PROJECT_NAME} PRIVATE GPUOpen::VulkanMemoryAllocator)

	if(ANDROID AND NOT LIBRETRO AND "arm64" IN_LIST ARCHITECTURE)
		add_subdirectory(core/deps/libadrenotools)
		target_link_libraries(${PROJECT_NAME} PRIVATE adrenotools)
	endif()

	target_compile_definitions(${PROJECT_NAME} PRIVATE USE_VULKAN HAVE_VULKAN)
	target_sources(${PROJECT_NAME} PRIVATE
			core/rend/vulkan/oit/oit_buffer.h
			core/rend/vulkan/oit/oit_drawer.cpp
			core/rend/vulkan/oit/oit_drawer.h
			core/rend/vulkan/oit/oit_pipeline.cpp
			core/rend/vulkan/oit/oit_pipeline.h
			core/rend/vulkan/oit/oit_renderer.cpp
			core/rend/vulkan/oit/oit_renderpass.cpp
			core/rend/vulkan/oit/oit_renderpass.h
			core/rend/vulkan/oit/oit_shaders.cpp
			core/rend/vulkan/oit/oit_shaders.h
			core/rend/vulkan/adreno.cpp
			core/rend/vulkan/buffer.cpp
			core/rend/vulkan/buffer.h
			core/rend/vulkan/commandpool.cpp
			core/rend/vulkan/commandpool.h
			core/rend/vulkan/compiler.cpp
			core/rend/vulkan/compiler.h
			core/rend/vulkan/drawer.cpp
			core/rend/vulkan/drawer.h
			core/rend/vulkan/pipeline.cpp
			core/rend/vulkan/pipeline.h
			core/rend/vulkan/quad.cpp
			core/rend/vulkan/quad.h
			core/rend/vulkan/shaders.cpp
			core/rend/vulkan/shaders.h
			core/rend/vulkan/texture.cpp
			core/rend/vulkan/texture.h
			core/rend/vulkan/utils.h
			core/rend/vulkan/vmallocator.cpp
			core/rend/vulkan/vmallocator.h
			core/rend/vulkan/overlay.cpp
			core/rend/vulkan/overlay.h
			core/rend/vulkan/vulkan_context.h
			core/rend/vulkan/vulkan.h
			core/rend/vulkan/vulkan_renderer.cpp)
	if(LIBRETRO)
		target_sources(${PROJECT_NAME} PRIVATE
				core/rend/vulkan/vk_context_lr.cpp
				core/rend/vulkan/vk_context_lr.h)
	else()
		target_compile_definitions(${PROJECT_NAME} PUBLIC IMGUI_IMPL_VULKAN_NO_PROTOTYPES)
		target_sources(${PROJECT_NAME} PRIVATE
				core/rend/vulkan/vulkan_driver.h
				core/rend/vulkan/vulkan_context.cpp
				core/deps/imgui/backends/imgui_impl_vulkan.cpp
				core/deps/imgui/backends/imgui_impl_vulkan.h)
		if(CMAKE_SIZEOF_VOID_P EQUAL 4)
			target_compile_definitions(${PROJECT_NAME} PRIVATE ImTextureID=ImU64)
		endif()
	endif()
endif()

if(WIN32 AND USE_DX9 AND NOT LIBRETRO AND NOT WINDOWS_STORE AND ("x86" IN_LIST ARCHITECTURE OR "x86_64" IN_LIST ARCHITECTURE))
	set(REND_DX9_FILES
		core/rend/dx9/d3d_overlay.h
		core/rend/dx9/d3d_overlay.cpp
		core/rend/dx9/d3d_renderer.h
		core/rend/dx9/d3d_renderer.cpp
		core/rend/dx9/d3d_shaders.h
		core/rend/dx9/d3d_shaders.cpp
		core/rend/dx9/d3d_texture.h
		core/rend/dx9/d3d_texture.cpp
		core/rend/dx9/dx9_driver.h
		core/rend/dx9/dxcontext.cpp
		core/rend/dx9/dxcontext.h
		core/deps/imgui/backends/imgui_impl_dx9.h
		core/deps/imgui/backends/imgui_impl_dx9.cpp)
	target_sources(${PROJECT_NAME} PRIVATE ${REND_DX9_FILES})

	if(NOT MINGW)
		set_source_files_properties(${REND_DX9_FILES} PROPERTIES INCLUDE_DIRECTORIES "$ENV{DXSDK_DIR}/Include")
	endif()
	target_compile_definitions(${PROJECT_NAME} PRIVATE USE_DX9)
endif()

if(WIN32 AND USE_DX11)
	if(NOT LIBRETRO)
		target_sources(${PROJECT_NAME} PRIVATE
			core/deps/imgui/backends/imgui_impl_dx11.cpp
			core/deps/imgui/backends/imgui_impl_dx11.h)
	endif()
	target_sources(${PROJECT_NAME} PRIVATE
		core/rend/dx11/dx11_driver.h
		core/rend/dx11/dx11_overlay.cpp
		core/rend/dx11/dx11_overlay.h
		core/rend/dx11/dx11_renderer.cpp
		core/rend/dx11/dx11_renderer.h
		core/rend/dx11/dx11_renderstate.h
		core/rend/dx11/dx11_renderstate.cpp
		core/rend/dx11/dx11_shaders.cpp
		core/rend/dx11/dx11_shaders.h
		core/rend/dx11/dx11_texture.cpp
		core/rend/dx11/dx11_texture.h
		core/rend/dx11/dx11context.cpp
		core/rend/dx11/dx11context.h
		core/rend/dx11/dx11context_lr.cpp
		core/rend/dx11/dx11context_lr.h
		core/rend/dx11/dx11_driver.h
		core/rend/dx11/dx11_naomi2.cpp
		core/rend/dx11/dx11_naomi2.h
		core/rend/dx11/oit/dx11_oitbuffers.h
		core/rend/dx11/oit/dx11_oitrenderer.cpp
		core/rend/dx11/oit/dx11_oitshaders.cpp
		core/rend/dx11/oit/dx11_oitshaders.h)

	target_compile_definitions(${PROJECT_NAME} PRIVATE HAVE_D3D11)
	target_link_libraries(${PROJECT_NAME} PRIVATE d3d11 d3dcompiler dxgi)
endif()

if(ENABLE_GDB_SERVER)

	target_sources(${PROJECT_NAME} PRIVATE
		core/debug/gdb_server.cpp)

	target_compile_definitions(${PROJECT_NAME} PRIVATE GDB_SERVER)
endif()

if("arm" IN_LIST ARCHITECTURE AND NOT APPLE)
	if(MSVC)
		target_compile_options(${PROJECT_NAME} PRIVATE "/Zc:__cplusplus")
	endif()
	target_include_directories(${PROJECT_NAME} PRIVATE core/deps/vixl)
	target_sources(${PROJECT_NAME} PRIVATE
		core/rec-ARM/rec_arm.cpp
		core/deps/vixl/aarch32/location-aarch32.cc
		core/deps/vixl/aarch32/location-aarch32.h
		core/deps/vixl/aarch32/assembler-aarch32.cc
		core/deps/vixl/aarch32/assembler-aarch32.h
		core/deps/vixl/aarch32/instructions-aarch32.cc
		core/deps/vixl/aarch32/instructions-aarch32.h
		core/deps/vixl/aarch32/constants-aarch32.cc
		core/deps/vixl/aarch32/constants-aarch32.h
		core/deps/vixl/aarch32/macro-assembler-aarch32.cc
		core/deps/vixl/aarch32/macro-assembler-aarch32.h
		core/deps/vixl/aarch32/operands-aarch32.cc
		core/deps/vixl/aarch32/operands-aarch32.h
		core/deps/vixl/assembler-base-vixl.h
		core/deps/vixl/code-buffer-vixl.cc
		core/deps/vixl/code-buffer-vixl.h
		core/deps/vixl/code-generation-scopes-vixl.h
		core/deps/vixl/compiler-intrinsics-vixl.cc
		core/deps/vixl/compiler-intrinsics-vixl.h
		core/deps/vixl/cpu-features.cc
		core/deps/vixl/cpu-features.h
		core/deps/vixl/globals-vixl.h
		core/deps/vixl/invalset-vixl.h
		core/deps/vixl/macro-assembler-interface.h
		core/deps/vixl/platform-vixl.h
		core/deps/vixl/pool-manager.h
		core/deps/vixl/pool-manager-impl.h
		core/deps/vixl/utils-vixl.cc
		core/deps/vixl/utils-vixl.h)
endif()
if("arm64" IN_LIST ARCHITECTURE)
	if(MSVC)
		target_compile_options(${PROJECT_NAME} PRIVATE "/Zc:__cplusplus")
	endif()
	target_include_directories(${PROJECT_NAME} PRIVATE core/deps/vixl)
	target_sources(${PROJECT_NAME} PRIVATE
		core/deps/vixl/aarch64/abi-aarch64.h
		core/deps/vixl/aarch64/assembler-aarch64.cc
		core/deps/vixl/aarch64/assembler-aarch64.h
		core/deps/vixl/aarch64/assembler-sve-aarch64.cc
		core/deps/vixl/aarch64/constants-aarch64.h
		core/deps/vixl/aarch64/instructions-aarch64.cc
		core/deps/vixl/aarch64/instructions-aarch64.h
		core/deps/vixl/aarch64/macro-assembler-aarch64.cc
		core/deps/vixl/aarch64/macro-assembler-aarch64.h
		core/deps/vixl/aarch64/macro-assembler-sve-aarch64.cc
		core/deps/vixl/aarch64/operands-aarch64.cc
		core/deps/vixl/aarch64/operands-aarch64.h
		core/deps/vixl/aarch64/registers-aarch64.cc
		core/deps/vixl/aarch64/registers-aarch64.h
		core/deps/vixl/aarch64/pointer-auth-aarch64.cc
		core/deps/vixl/aarch64/simulator-constants-aarch64.h
		core/deps/vixl/assembler-base-vixl.h
		core/deps/vixl/code-buffer-vixl.cc
		core/deps/vixl/code-buffer-vixl.h
		core/deps/vixl/code-generation-scopes-vixl.h
		core/deps/vixl/compiler-intrinsics-vixl.cc
		core/deps/vixl/compiler-intrinsics-vixl.h
		core/deps/vixl/cpu-features.cc
		core/deps/vixl/cpu-features.h
		core/deps/vixl/globals-vixl.h
		core/deps/vixl/invalset-vixl.h
		core/deps/vixl/macro-assembler-interface.h
		core/deps/vixl/platform-vixl.h
		core/deps/vixl/pool-manager.h
		core/deps/vixl/pool-manager-impl.h
		core/deps/vixl/utils-vixl.cc
		core/deps/vixl/utils-vixl.h)
	target_sources(${PROJECT_NAME} PRIVATE core/rec-ARM64/rec_arm64.cpp core/rec-ARM64/arm64_regalloc.h)
endif()
if("x86" IN_LIST ARCHITECTURE OR "x86_64" IN_LIST ARCHITECTURE)
	add_subdirectory(core/deps/xbyak EXCLUDE_FROM_ALL)
	target_link_libraries(${PROJECT_NAME} PRIVATE xbyak::xbyak)
	if(CMAKE_SIZEOF_VOID_P EQUAL 4)
		target_sources(${PROJECT_NAME} PRIVATE
			core/rec-x64/xbyak_base.h
			core/rec-x86/rec_x86.h
			core/rec-x86/x86_regalloc.h
			core/rec-x86/rec_x86.cpp
			core/rec-x86/x86_ops.cpp)
	elseif(CMAKE_SIZEOF_VOID_P EQUAL 8)
		target_sources(${PROJECT_NAME} PRIVATE
			core/rec-x64/xbyak_base.h
			core/rec-x64/rec_x64.cpp
			core/rec-x64/x64_regalloc.h)
	endif()
endif()

if((USE_OPENGL OR USE_GLES2 OR USE_GLES) AND NOT LIBRETRO)
	add_library(glad STATIC core/deps/glad/src/gl.c)
	if(NOT APPLE AND NOT WIN32 AND NOT SDL2_FOUND)
		# When SDL2 is not found, we can use EGL with ANativeWindow (Android) or X11
		target_sources(glad PRIVATE core/deps/glad/src/egl.c)
	endif()
	target_include_directories(glad PUBLIC core/deps/glad/include)
	target_link_libraries(${PROJECT_NAME} PRIVATE glad)
endif()

if(NOT LIBRETRO)
	target_include_directories(${PROJECT_NAME} PRIVATE core/deps/ggpo/include core/deps/ggpo/lib/ggpo)
	target_sources(${PROJECT_NAME} PRIVATE
		core/deps/ggpo/lib/ggpo/bitvector.cpp
		core/deps/ggpo/lib/ggpo/bitvector.h
		core/deps/ggpo/lib/ggpo/game_input.cpp
		core/deps/ggpo/lib/ggpo/game_input.h
		core/deps/ggpo/lib/ggpo/input_queue.cpp
		core/deps/ggpo/lib/ggpo/input_queue.h
		core/deps/ggpo/lib/ggpo/main.cpp
		core/deps/ggpo/lib/ggpo/platform_linux.cpp
		core/deps/ggpo/lib/ggpo/platform_linux.h
		core/deps/ggpo/lib/ggpo/platform_windows.cpp
		core/deps/ggpo/lib/ggpo/platform_windows.h
		core/deps/ggpo/lib/ggpo/poll.cpp
		core/deps/ggpo/lib/ggpo/ggpo_poll.h
		core/deps/ggpo/lib/ggpo/ring_buffer.h
		core/deps/ggpo/lib/ggpo/static_buffer.h
		core/deps/ggpo/lib/ggpo/sync.cpp
		core/deps/ggpo/lib/ggpo/sync.h
		core/deps/ggpo/lib/ggpo/timesync.cpp
		core/deps/ggpo/lib/ggpo/timesync.h
		core/deps/ggpo/lib/ggpo/ggpo_types.h

		core/deps/ggpo/lib/ggpo/backends/backend.h
		core/deps/ggpo/lib/ggpo/backends/p2p.cpp
		core/deps/ggpo/lib/ggpo/backends/p2p.h
		core/deps/ggpo/lib/ggpo/backends/spectator.cpp
		core/deps/ggpo/lib/ggpo/backends/spectator.h
		core/deps/ggpo/lib/ggpo/backends/synctest.cpp
		core/deps/ggpo/lib/ggpo/backends/synctest.h

		core/deps/ggpo/lib/ggpo/network/udp_msg.h
		core/deps/ggpo/lib/ggpo/network/udp_proto.cpp
		core/deps/ggpo/lib/ggpo/network/udp_proto.h
		core/deps/ggpo/lib/ggpo/network/udp.cpp
		core/deps/ggpo/lib/ggpo/network/udp.h)

	if(ANDROID)
		target_compile_definitions(${PROJECT_NAME} PRIVATE GLES GLES3)

		target_sources(${PROJECT_NAME} PRIVATE
			shell/android-studio/flycast/src/main/jni/src/Android.cpp
			shell/android-studio/flycast/src/main/jni/src/android_gamepad.h
			shell/android-studio/flycast/src/main/jni/src/android_keyboard.h)

		target_link_libraries(${PROJECT_NAME} PRIVATE android log)
	elseif(APPLE)
		string(TIMESTAMP YEAR "%Y")
		string(REGEX MATCH "^[^-]+" TAG_VERSION ${GIT_VERSION})
		if(IOS)
			set_property(TARGET ${PROJECT_NAME} PROPERTY XCODE_ATTRIBUTE_SWIFT_VERSION "5.0")
			add_subdirectory(shell/apple/emulator-ios/AltKit)
			target_link_libraries(${PROJECT_NAME} PRIVATE AltKit)

			target_sources(${PROJECT_NAME} PRIVATE
					shell/apple/common/http_client.mm
					shell/apple/common/util.mm
					shell/apple/emulator-ios/emulator/AppDelegate.h
					shell/apple/emulator-ios/emulator/AppDelegate.mm
					shell/apple/emulator-ios/emulator/ios_main.mm
					shell/apple/emulator-ios/emulator/ios_gamepad.h
					shell/apple/emulator-ios/emulator/ios_keyboard.h
					shell/apple/emulator-ios/emulator/ios_mouse.h
					shell/apple/emulator-ios/emulator/FlycastViewController.h
					shell/apple/emulator-ios/emulator/FlycastViewController.mm
					shell/apple/emulator-ios/emulator/PadViewController.h
					shell/apple/emulator-ios/emulator/PadViewController.mm
					shell/apple/emulator-ios/emulator/EmulatorView.h
					shell/apple/emulator-ios/emulator/EmulatorView.mm
					shell/apple/emulator-ios/emulator/main.m
					shell/apple/emulator-ios/emulator/iCade-iOS/iCadeReaderView.h
					shell/apple/emulator-ios/emulator/iCade-iOS/iCadeReaderView.m
					shell/apple/emulator-ios/emulator/iCade-iOS/iCadeState.h)
			set(CMAKE_CXX_FLAGS "${CMAKE_CXX_FLAGS} -fobjc-arc -fmodules")
			set_source_files_properties(shell/apple/emulator-ios/emulator/FlycastViewController.mm PROPERTIES COMPILE_OPTIONS -fcxx-modules)
			set_source_files_properties(shell/apple/emulator-ios/emulator/iCade-iOS/iCadeReaderView.m PROPERTIES COMPILE_OPTIONS -fno-objc-arc)

			set(IOS_RESOURCES
				shell/apple/emulator-ios/emulator/Images.xcassets
				shell/apple/emulator-ios/emulator/FlycastStoryboard.storyboard
				shell/apple/emulator-ios/emulator/LaunchScreen.storyboard
				shell/apple/emulator-ios/emulator/PadViewController.xib)
			target_sources(${PROJECT_NAME} PRIVATE ${IOS_RESOURCES})
			source_group("Resources" FILES ${IOS_RESOURCES})
			set_source_files_properties(${IOS_RESOURCES} PROPERTIES MACOSX_PACKAGE_LOCATION "Resources")

			set_target_properties(${PROJECT_NAME} PROPERTIES
				OUTPUT_NAME "Flycast"
				MACOSX_BUNDLE YES
				MACOSX_BUNDLE_EXECUTABLE_NAME "Flycast"
				MACOSX_BUNDLE_INFO_STRING ""
				MACOSX_BUNDLE_GUI_IDENTIFIER "com.flyinghead.Flycast"
				MACOSX_BUNDLE_BUNDLE_NAME "com.flyinghead.Flycast"
				MACOSX_BUNDLE_LONG_VERSION_STRING "${GIT_VERSION}"
				MACOSX_BUNDLE_SHORT_VERSION_STRING "${TAG_VERSION}"
				MACOSX_BUNDLE_BUNDLE_VERSION "${GIT_HASH}"
				MACOSX_BUNDLE_COPYRIGHT "Copyright © ${YEAR} Flycast contributors. All rights reserved."
				MACOSX_BUNDLE_INFO_PLIST ${CMAKE_CURRENT_SOURCE_DIR}/shell/apple/emulator-ios/plist.in

				XCODE_ATTRIBUTE_DEBUG_INFORMATION_FORMAT "dwarf-with-dsym"
				XCODE_ATTRIBUTE_GCC_PREFIX_HEADER "${CMAKE_CURRENT_SOURCE_DIR}/shell/apple/emulator-ios/emulator/flycast-ios-Prefix.pch"
				XCODE_ATTRIBUTE_GCC_PRECOMPILE_PREFIX_HEADER "YES"
				XCODE_ATTRIBUTE_CODE_SIGNING_ALLOWED "NO"
				XCODE_ATTRIBUTE_CODE_SIGN_IDENTITY ""
				XCODE_ATTRIBUTE_TARGETED_DEVICE_FAMILY "1,2"
				XCODE_ATTRIBUTE_CLANG_ENABLE_OBJC_ARC YES
				XCODE_ATTRIBUTE_COMBINE_HIDPI_IMAGES NO
				XCODE_ATTRIBUTE_ASSETCATALOG_COMPILER_APPICON_NAME "AppIcon"
				XCODE_ATTRIBUTE_PRODUCT_BUNDLE_IDENTIFIER "com.flyinghead.Flycast")

			find_library(UIKIT UIKit)
			find_library(FOUNDATION Foundation)
			find_library(GLKIT GLKit)
			find_library(GAMECONTROLLER GameController)
			find_library(AUDIOTOOLBOX AudioToolbox)
			find_library(AVFOUNDATION AVFoundation)
			target_link_libraries(${PROJECT_NAME} PRIVATE
				${UIKIT}
				${FOUNDATION}
				${GLKIT}
				${GAMECONTROLLER}
				${AUDIOTOOLBOX}
				${AVFOUNDATION})

			add_custom_target(Flycast.IPA ALL
				DEPENDS ${PROJECT_NAME}
				COMMENT "Building IPA"
				COMMAND mkdir -p ${CMAKE_CURRENT_BINARY_DIR}/Payload
				COMMAND rm -rf ${CMAKE_CURRENT_BINARY_DIR}/Payload/*
				COMMAND cp -r ${CMAKE_CURRENT_BINARY_DIR}/$<CONFIG>-${CMAKE_OSX_SYSROOT}/Flycast.app ${CMAKE_CURRENT_BINARY_DIR}/Payload
				COMMAND for lib in ${CMAKE_CURRENT_BINARY_DIR}/Payload/Flycast.app/Frameworks/*.dylib
				COMMAND do xcrun bitcode_strip -r $lib -o $lib
				COMMAND done
				COMMAND ldid -S${CMAKE_CURRENT_SOURCE_DIR}/shell/apple/emulator-ios/emulator/flycast.entitlements ${CMAKE_CURRENT_BINARY_DIR}/Payload/Flycast.app/Flycast
				COMMAND ${CMAKE_COMMAND} -E tar "cfv" "${CMAKE_CURRENT_BINARY_DIR}/$<CONFIG>-${CMAKE_OSX_SYSROOT}/Flycast.ipa" --format=zip ${CMAKE_CURRENT_BINARY_DIR}/Payload)
		else()

			add_subdirectory(core/deps/Syphon)
			target_link_libraries(${PROJECT_NAME} PRIVATE Syphon)
			if(${CMAKE_GENERATOR} MATCHES "^Xcode.*")
				add_custom_command(TARGET ${PROJECT_NAME} POST_BUILD
					COMMAND ${CMAKE_COMMAND} -E copy ${SYPHON_METALLIB}
					${CMAKE_CURRENT_BINARY_DIR}/$<CONFIG>/Flycast.app/Contents/Resources/)
			else()
				add_custom_command(TARGET ${PROJECT_NAME} POST_BUILD
					COMMAND ${CMAKE_COMMAND} -E copy ${SYPHON_METALLIB}
					${CMAKE_CURRENT_BINARY_DIR}/$<CONFIG>/Flycast.app/Contents/Resources/)
			endif()
			target_compile_definitions(${PROJECT_NAME} PRIVATE VIDEO_ROUTING)

			target_sources(${PROJECT_NAME} PRIVATE
					shell/apple/common/http_client.mm
					shell/apple/common/util.mm
					shell/apple/emulator-osx/emulator-osx/SDLApplicationDelegate.h
					shell/apple/emulator-osx/emulator-osx/SDLApplicationDelegate.mm
					shell/apple/emulator-osx/emulator-osx/osx-main.mm)
			set(ASSETS shell/apple/emulator-osx/emulator-osx/Images.xcassets)
			target_sources(${PROJECT_NAME} PRIVATE ${ASSETS})
			source_group("Resources" FILES ${ASSETS})
			set_source_files_properties(${ASSETS} PROPERTIES MACOSX_PACKAGE_LOCATION "Resources")

			set_target_properties(${PROJECT_NAME} PROPERTIES
				OUTPUT_NAME "Flycast"
				MACOSX_BUNDLE_INFO_PLIST ${CMAKE_CURRENT_SOURCE_DIR}/shell/apple/emulator-osx/MacOSXBundleInfo.plist.in
				MACOSX_BUNDLE_EXECUTABLE_NAME "Flycast"
				MACOSX_BUNDLE_INFO_STRING ""
				MACOSX_BUNDLE_ICON_FILE "AppIcon"
				MACOSX_BUNDLE_GUI_IDENTIFIER "com.flyinghead.Flycast"
				MACOSX_BUNDLE_LONG_VERSION_STRING "${GIT_VERSION}"
				MACOSX_BUNDLE_SHORT_VERSION_STRING "${TAG_VERSION}"
				MACOSX_BUNDLE_BUNDLE_VERSION "${GIT_HASH}"
				MACOSX_BUNDLE_BUNDLE_NAME "Flycast"
				MACOSX_BUNDLE_COPYRIGHT "Copyright © ${YEAR} Flycast contributors. All rights reserved."
				XCODE_ATTRIBUTE_DEBUG_INFORMATION_FORMAT "dwarf"
				XCODE_ATTRIBUTE_DEBUG_INFORMATION_FORMAT[variant=RelWithDebInfo] "dwarf-with-dsym"
				XCODE_ATTRIBUTE_CLANG_DEBUG_INFORMATION_LEVEL[variant=RelWithDebInfo] "line-tables-only"
				XCODE_ATTRIBUTE_DEPLOYMENT_POSTPROCESSING[variant=RelWithDebInfo] YES
				XCODE_ATTRIBUTE_ASSETCATALOG_COMPILER_APPICON_NAME "AppIcon"
				XCODE_ATTRIBUTE_PRODUCT_BUNDLE_IDENTIFIER "com.flyinghead.Flycast"
				BUILD_WITH_INSTALL_RPATH TRUE
				INSTALL_RPATH "@loader_path/../Frameworks"
			)

			find_library(AUDIO_UNIT_LIBRARY AudioUnit)
			find_library(FOUNDATION_LIBRARY Foundation)
			find_library(AUDIO_TOOLBOX_LIBRARY AudioToolbox)
			find_library(METAL_LIBRARY Metal)
			find_library(IOSURFACE_LIBRARY IOSurface)
			find_library(MULTITOUCH_SUPPORT_LIBRARY MultitouchSupport /System/Library/PrivateFrameworks)

			target_link_libraries(${PROJECT_NAME} PRIVATE
				${AUDIO_UNIT_LIBRARY}
				${FOUNDATION_LIBRARY}
				${AUDIO_TOOLBOX_LIBRARY}
				${METAL_LIBRARY}
				${IOSURFACE_LIBRARY}
				${MULTITOUCH_SUPPORT_LIBRARY})

			if(${CMAKE_GENERATOR} MATCHES "^Xcode.*")
				add_custom_command(TARGET ${PROJECT_NAME} POST_BUILD
					COMMAND ${CMAKE_COMMAND} -E copy "$ENV{VULKAN_SDK}/lib/libMoltenVK.dylib"
					${CMAKE_CURRENT_BINARY_DIR}/$<CONFIG>/Flycast.app/Contents/Frameworks/libvulkan.dylib)
			else()
				add_custom_command(TARGET ${PROJECT_NAME} POST_BUILD
					COMMAND ${CMAKE_COMMAND} -E copy "$ENV{VULKAN_SDK}/lib/libMoltenVK.dylib"
					${CMAKE_CURRENT_BINARY_DIR}/Flycast.app/Contents/Frameworks/libvulkan.dylib)
			endif()
		endif()
	elseif(UNIX)
		if(NOT BUILD_TESTING)
			target_sources(${PROJECT_NAME} PRIVATE
					core/linux-dist/main.cpp)
		endif()
	elseif(WIN32)
		target_sources(${PROJECT_NAME} PRIVATE
			core/windows/clock.c
			core/windows/rawinput.cpp
			core/windows/rawinput.h)
		if(NOT BUILD_TESTING)
<<<<<<< HEAD
			target_sources(${PROJECT_NAME} PRIVATE
				core/windows/clock.c
				core/windows/rawinput.cpp
				core/windows/rawinput.h
				core/windows/winmain.cpp)
=======
			target_sources(${PROJECT_NAME} PRIVATE core/windows/winmain.cpp)
>>>>>>> a5608f4f
		endif()
		if(WINDOWS_STORE)
			file(READ shell/uwp/Package.appxmanifest MANIFEST)
			string(REPLACE "9.9.9.9" ${MS_VERSION} MANIFEST ${MANIFEST})
			file(WRITE ${CMAKE_BINARY_DIR}/Package.appxmanifest ${MANIFEST})
			set(ResourceFiles ${CMAKE_BINARY_DIR}/Package.appxmanifest
					shell/uwp/flycast150.png
					shell/uwp/flycast50.png
					shell/uwp/flycast44.png
					shell/uwp/splash.png
					shell/uwp/flycast44.targetsize-48_altform-unplated.png
					shell/uwp/flycast44.targetsize-48_altform-lightunplated.png
					core/deps/SDL/src/main/winrt/SDL2-WinRTResource_BlankCursor.cur
					core/deps/SDL/src/main/winrt/SDL2-WinRTResources.rc)
			target_sources(${PROJECT_NAME} PRIVATE
				${ResourceFiles}
				core/deps/SDL/src/main/winrt/SDL_winrt_main_NonXAML.cpp
				shell/uwp/http_client.cpp)
			set_target_properties(${PROJECT_NAME} PROPERTIES RESOURCE "${ResourceFiles}")
		else()
			if("x86" IN_LIST ARCHITECTURE OR "x86_64" IN_LIST ARCHITECTURE)
				target_include_directories(${PROJECT_NAME} PRIVATE core/deps/Spout/SPOUTSDK/SpoutGL)
				target_include_directories(${PROJECT_NAME} PRIVATE core/deps/Spout/SPOUTSDK/SpoutDirectX/SpoutDX)
				SET(SPOUT_BUILD_CMT OFF CACHE BOOL "For Visual Studio - build /MT to link runtime libraries" FORCE)
				SET(SPOUT_BUILD_SPOUTDX ON CACHE BOOL "Build SpoutDX DirectX11 support library" FORCE)
				SET(SPOUT_BUILD_LIBRARY OFF CACHE BOOL "Build C-compatible cross compiler library" FORCE)
				SET(SKIP_INSTALL_ALL ON CACHE BOOL "Install headers and libraries" FORCE)
				add_subdirectory(core/deps/Spout)
				target_link_libraries(${PROJECT_NAME} PRIVATE Spout_static SpoutDX_static)
				target_compile_definitions(${PROJECT_NAME} PRIVATE VIDEO_ROUTING)
			endif()

			target_sources(${PROJECT_NAME} PRIVATE shell/windows/flycast.rc)
			target_link_libraries(${PROJECT_NAME} PRIVATE dsound winmm ws2_32 wsock32 xinput9_1_0 cfgmgr32 wininet)
		endif()
	endif()
endif()

if(BUILD_TESTING)
	target_sources(${PROJECT_NAME} PRIVATE
			core/deps/gtest/src/gtest-all.cc
			core/deps/gtest/src/gtest_main.cc)

	target_sources(${PROJECT_NAME} PRIVATE
			tests/src/CheatManagerTest.cpp
			tests/src/ConfigFileTest.cpp
			tests/src/div32_test.cpp
			tests/src/test_stubs.cpp
			tests/src/serialize_test.cpp
			tests/src/AicaArmTest.cpp
			tests/src/Sh4InterpreterTest.cpp
			tests/src/MmuTest.cpp)
endif()

if(NINTENDO_SWITCH)
	if(LIBRETRO)
		add_custom_target(combined ALL
			COMMAND ${CMAKE_AR} -x $<TARGET_FILE:xxHash::xxhash>
			COMMAND ${CMAKE_AR} -x $<TARGET_FILE:chdr-static>
			COMMAND ${CMAKE_AR} -x $<TARGET_FILE:zip>
			COMMAND ${CMAKE_AR} -x $<TARGET_FILE:elf>
			COMMAND ${CMAKE_AR} -x $<TARGET_FILE:flycast::res>
			COMMAND ${CMAKE_AR} -rs flycast_libretro_libnx.a *.o
			COMMAND rm *.o
			WORKING_DIRECTORY ${CMAKE_BINARY_DIR}/${CMAKE_ARCHIVE_OUTPUT_DIRECTORY}
			DEPENDS xxHash::xxhash chdr-static zip ${PROJECT_NAME})
	else()
		nx_generate_nacp(flycast.nacp NAME "Flycast" AUTHOR "flyinghead, M4xw" VERSION "${GIT_VERSION}")
		nx_create_nro(flycast NACP flycast.nacp ICON "${CMAKE_SOURCE_DIR}/shell/switch/flycast.jpeg")
	endif()
endif()

if(IOS)
	install(FILES "${CMAKE_CURRENT_BINARY_DIR}/$<CONFIG>-${CMAKE_OSX_SYSROOT}/Flycast.ipa" TYPE BIN)
elseif(NINTENDO_SWITCH AND NOT LIBRETRO)
	install(FILES ${CMAKE_BINARY_DIR}/flycast.nro DESTINATION "${CMAKE_INSTALL_BINDIR}")
else()
	install(TARGETS ${PROJECT_NAME} DESTINATION "${CMAKE_INSTALL_BINDIR}")
endif()

if(UNIX AND NOT APPLE AND NOT ANDROID AND NOT LIBRETRO)
	install(FILES shell/linux/man/${PROJECT_NAME}.1
		DESTINATION "${CMAKE_INSTALL_MANDIR}/man1"
	)
	install(FILES shell/linux/${PROJECT_NAME}.desktop
		DESTINATION "${CMAKE_INSTALL_DATAROOTDIR}/applications"
	)
	install(FILES shell/linux/${PROJECT_NAME}.png
		DESTINATION "${CMAKE_INSTALL_DATAROOTDIR}/pixmaps"
	)
	install(FILES shell/linux/org.${PROJECT_NAME}.Flycast.metainfo.xml
		DESTINATION "${CMAKE_INSTALL_DATAROOTDIR}/metainfo"
	)
	foreach(size 16 32 64 128 256 512)
		install(FILES
			shell/apple/emulator-osx/emulator-osx/Images.xcassets/AppIcon.appiconset/Icon-${size}.png
			DESTINATION
			"${CMAKE_INSTALL_DATAROOTDIR}/icons/hicolor/${size}x${size}/apps"
			RENAME ${PROJECT_NAME}.png
		)
	endforeach()
endif()

if(${CMAKE_GENERATOR} MATCHES "^Xcode.*|^Visual Studio.*")
	file(GLOB_RECURSE SRC_FILES *.h *.cpp *.c *.cc *.mm)
	source_group(TREE ${CMAKE_CURRENT_SOURCE_DIR} FILES ${SRC_FILES})
endif()<|MERGE_RESOLUTION|>--- conflicted
+++ resolved
@@ -1783,15 +1783,7 @@
 			core/windows/rawinput.cpp
 			core/windows/rawinput.h)
 		if(NOT BUILD_TESTING)
-<<<<<<< HEAD
-			target_sources(${PROJECT_NAME} PRIVATE
-				core/windows/clock.c
-				core/windows/rawinput.cpp
-				core/windows/rawinput.h
-				core/windows/winmain.cpp)
-=======
 			target_sources(${PROJECT_NAME} PRIVATE core/windows/winmain.cpp)
->>>>>>> a5608f4f
 		endif()
 		if(WINDOWS_STORE)
 			file(READ shell/uwp/Package.appxmanifest MANIFEST)
